# %%
from os import rename
import warnings
from math import isclose

<<<<<<< HEAD
from numpy import array, zeros, matmul, divide, subtract, atleast_2d
from PyNite.Solvers import solve
=======
from numpy import array, zeros, matmul, divide, subtract, atleast_2d, all
from numpy.linalg import solve

>>>>>>> 558b0695
from PyNite.Node3D import Node3D
from PyNite.Material import Material
from PyNite.Section import Section
from PyNite.PhysMember import PhysMember
from PyNite.Spring3D import Spring3D
from PyNite.Member3D import Member3D
from PyNite.Quad3D import Quad3D
from PyNite.Plate3D import Plate3D
from PyNite.LoadCombo import LoadCombo
from PyNite.Mesh import Mesh, RectangleMesh, AnnulusMesh, FrustrumMesh, CylinderMesh
from PyNite import Analysis

# %%
class FEModel3D():
    """A 3D finite element model object. This object has methods and dictionaries to create, store,
       and retrieve results from a finite element model.
    """

    def __init__(self):
        """Creates a new 3D finite element model.
        """
        
        # Initialize the model's various dictionaries. The dictionaries will be prepopulated with
        # the data types they store, and then those types will be removed. This will give us the
        # ability to get type-based hints when using the dictionaries.

        self.Nodes = {str:Node3D}          # A dictionary of the model's nodes
        self.Nodes.pop(str)
        self.AuxNodes = {str:Node3D}       # A dictionary of the model's auxiliary nodes
        self.AuxNodes.pop(str)
        self.Materials = {str:Material}    # A dictionary of the model's materials
        self.Materials.pop(str)
        self.Sections = {str:Section}      # A dictonary of the model's cross-sections
        self.Sections.pop(str)
        self.Springs = {str:Spring3D}      # A dictionary of the model's springs
        self.Springs.pop(str)
        self.Members = {str:PhysMember}    # A dictionary of the model's physical members
        self.Members.pop(str)
        self.Quads = {str:Quad3D}          # A dictionary of the model's quadiralterals
        self.Quads.pop(str)
        self.Plates = {str:Plate3D}        # A dictionary of the model's rectangular plates
        self.Plates.pop(str)
        self.Meshes = {str:Mesh}           # A dictionary of the model's meshes
        self.Meshes.pop(str)         
        self.LoadCombos = {str:LoadCombo}  # A dictionary of the model's load combinations
        self.LoadCombos.pop(str)
        self._D = {str:[]}                 # A dictionary of the model's nodal displacements by load combination
        self._D.pop(str)
        
        self.solution = None  # Indicates the solution type for the latest run of the model

    @property
    def LoadCases(self):
        """Returns a list of all the load cases in the model (in alphabetical order).
        """
        
        # Create an empty list of load cases
        cases = []

        # Step through each node
        for node in self.Nodes.values():
            # Step through each nodal load
            for load in node.NodeLoads:
                # Get the load case for each nodal laod
                cases.append(load[2])
        
        # Step through each member
        for member in self.Members.values():
            # Step through each member point load
            for load in member.PtLoads:
                # Get the load case for each member point load
                cases.append(load[3])
            # Step through each member distributed load
            for load in member.DistLoads:
                # Get the load case for each member distributed load
                cases.append(load[5])
        
        # Step through each plate/quad
        for plate in list(self.Plates.values()) + list(self.Quads.values()):
            # Step through each surface load
            for load in plate.pressures:
                # Get the load case for each plate/quad pressure
                cases.append(load[1])

        # Remove duplicates and return the list (sorted ascending)
        return sorted(list(dict.fromkeys(cases)))

    def add_node(self, name, X, Y, Z):
        """Adds a new node to the model.

        :param name: A unique user-defined name for the node. If set to None or "" a name will be
                     automatically assigned.
        :type name: str
        :param X: The node's global X-coordinate.
        :type X: number
        :param Y: The node's global Y-coordinate.
        :type Y: number
        :param Z: The node's global Z-coordinate.
        :type Z: number
        :raises NameError: Occurs when the specified name already exists in the model.
        :return: The name of the node added to the model.
        :rtype: str
        """
        
        # Name the node or check it doesn't already exist
        if name:
            if name in self.Nodes:
                raise NameError(f"Node name '{name}' already exists")
        else:
            # As a guess, start with the length of the dictionary
            name = "N" + str(len(self.Nodes))
            count = 1
            while name in self.Nodes: 
                name = "N" + str(len(self.Nodes) + count)
                count += 1
        
        # Create a new node
        new_node = Node3D(name, X, Y, Z)
        
        # Add the new node to the list
        self.Nodes[name] = new_node
        
        # Flag the model as unsolved
        self.solution = None

        #Return the node name
        return name

    def add_auxnode(self, name, X, Y, Z):
        """Adds a new auxiliary node to the model. Together with a member's `i` and `j` nodes, an
        auxiliary node defines the plane in which the member's local z-axis lies, and the side of
        the member the z-axis points toward. If no auxiliary node is specified for a member, PyNite
        uses its own default configuration.

        :param name: A unique user-defined name for the node. If None or "", a name will be
                     automatically assigned.
        :type name: str
        :param X: The global X-coordinate of the node.
        :type X: number
        :param Y: The global Y-coordinate of the node.
        :type Y: number
        :param Z: The global Z-coordinate of the node.
        :type Z: number
        :raises NameError: Occurs when the specified name already exists in the model.
        :return: The name of the auxiliary node that was added to the model.
        :rtype: str
        """ 
        
        # Name the node or check it doesn't already exist
        if name:
            if name in self.AuxNodes:
                raise NameError(f"Auxnode name '{name}' already exists")
        else:
            # As a guess, start with the length of the dictionary
            name = "AN" + str(len(self.AuxNodes))
            count = 1
            while name in self.AuxNodes: 
                name = "AN" + str(len(self.AuxNodes)+count)
                count += 1
                
        # Create a new node
        new_node = Node3D(name, X, Y, Z)
        
        # Add the new node to the list
        self.AuxNodes[name] = new_node

        # Flag the model as unsolved
        self.solution = None
        
        #Return the node name
        return name 

    def add_material(self, name, E, G, nu, rho, fy=None):
        """Adds a new material to the model.

        :param name: A unique user-defined name for the material.
        :type name: str
        :param E: The modulus of elasticity of the material.
        :type E: number
        :param G: The shear modulus of elasticity of the material.
        :type G: number
        :param nu: Poisson's ratio of the material.
        :type nu: number
        :param rho: The density of the material
        :type rho: number
        :raises NameError: Occurs when the specified name already exists in the model.
        """

        # Name the material or check it doesn't already exist
        if name:
            if name in self.Materials:
                raise NameError(f"Material name '{name}' already exists")
        else:
            # As a guess, start with the length of the dictionary
            name = "M" + str(len(self.Materials))
            count = 1
            while name in self.Materials: 
                name = "M" + str(len(self.Materials) + count)
                count += 1
                
        # Create a new material
        new_material = Material(name, E, G, nu, rho, fy)
        
        # Add the new material to the list
        self.Materials[name] = new_material
        
        # Flag the model as unsolved
        self.solution = None

    def add_section(self, name, section):
        """Adds a cross-section to the model.

        :param name: A unique name for the cross-section.
        :type name: string
        :param section: A 'PyNite' `Section` object.
        :type section: Section
        """

        # Check if the section name has already been used
        if name not in self.Sections.keys():
            # Store the section in the `Sections` dictionary
            self.Sections[name] = section
        else:
            # Stop execution and notify the user that the section name is already being used
            raise Exception('Cross-section name ' + name + ' already exists in the model.')

    def add_spring(self, name, i_node, j_node, ks, tension_only=False, comp_only=False):
        """Adds a new spring to the model.

        :param name: A unique user-defined name for the member. If None or "", a name will be
                    automatically assigned
        :type name: str
        :param i_node: The name of the i-node (start node).
        :type i_node: str
        :param j_node: The name of the j-node (end node).
        :type j_node: str
        :param ks: The spring constant (force/displacement).
        :type ks: number
        :param tension_only: Indicates if the member is tension-only, defaults to False
        :type tension_only: bool, optional
        :param comp_only: Indicates if the member is compression-only, defaults to False
        :type comp_only: bool, optional
        :raises NameError: Occurs when the specified name already exists in the model.
        :return: The name of the spring that was added to the model.
        :rtype: str
        """ 
        
        # Name the spring or check it doesn't already exist
        if name:
            if name in self.Springs:
                raise NameError(f"Spring name '{name}' already exists")
        else:
            # As a guess, start with the length of the dictionary
            name = "S" + str(len(self.Springs))
            count = 1
            while name in self.Springs: 
                name = "S" + str(len(self.Springs) + count)
                count += 1
                
        # Create a new spring
        new_spring = Spring3D(name, self.Nodes[i_node], self.Nodes[j_node],
                              ks, self.LoadCombos, tension_only=tension_only,
                              comp_only=comp_only)
        
        # Add the new spring to the list
        self.Springs[name] = new_spring
        
        # Flag the model as unsolved
        self.solution = None

        # Return the spring name
        return name

    def add_member(self, name, i_node, j_node, material_name, Iy=None, Iz=None, J=None, A=None, aux_node=None, tension_only=False, comp_only=False, section_name=None):
        """Adds a new physical member to the model.

        :param name: A unique user-defined name for the member. If ``None`` or ``""``, a name will be automatically assigned
        :type name: str
        :param i_node: The name of the i-node (start node).
        :type i_node: str
        :param j_node: The name of the j-node (end node).
        :type j_node: str
        :param material_name: The name of the material of the member.
        :type material: str
        :param Iy: The moment of inertia of the member about its local y-axis.
        :type Iy: number
        :param Iz: The moment of inertia of the member about its local z-axis.
        :type Iz: number
        :param J: The polar moment of inertia of the member.
        :type J: number
        :param A: The cross-sectional area of the member.
        :type A: number
        :param auxNode: The name of the auxiliary node used to define the local z-axis. The default is ``None``, in which case the program defines the axis instead of using an auxiliary node.
        :type aux_node: str, optional
        :param tension_only: Indicates if the member is tension-only, defaults to False
        :type tension_only: bool, optional
        :param comp_only: Indicates if the member is compression-only, defaults to False
        :type comp_only: bool, optional
        :raises NameError: Occurs if the specified name already exists.
        :param section_name: The name of the cross section to use for section properties. If section is `None` the user must provide `Iy`, `Iz`, `A`, and `J`. If section is not `None` any values of `Iy`, `Iz`, `A`, and `J` will be ignored and the cross-section's values will be used instead.
        :type section: string
        :return: The name of the member added to the model.
        :rtype: str
        """

        # Name the member or check it doesn't already exist
        if name:
            if name in self.Members: raise NameError(f"Member name '{name}' already exists")
        else:
            # As a guess, start with the length of the dictionary
            name = "M" + str(len(self.Members))
            count = 1
            while name in self.Members: 
                name = "M" + str(len(self.Members)+count)
                count += 1
                
        # Create a new member
        if aux_node == None:
            new_member = PhysMember(name, self.Nodes[i_node], self.Nodes[j_node], material_name, self, Iy, Iz, J, A, tension_only=tension_only, comp_only=comp_only, section_name=section_name)
        else:
            new_member = PhysMember(name, self.Nodes[i_node], self.Nodes[j_node], material_name, self, Iy, Iz, J, A, aux_node=self.AuxNodes[aux_node], tension_only=tension_only, comp_only=comp_only, section_name=section_name)
        
        # Add the new member to the list
        self.Members[name] = new_member
        
        # Flag the model as unsolved
        self.solution = None

        # Return the member name
        return name

    def add_plate(self, name, i_node, j_node, m_node, n_node, t, material_name, kx_mod=1.0, ky_mod=1.0):
        """Adds a new rectangular plate to the model. The plate formulation for in-plane (membrane)
        stiffness is based on an isoparametric formulation. For bending, it is based on a 12-term
        polynomial formulation. This element must be rectangular, and must not be used where a
        thick plate formulation is needed. For a more versatile plate element that can handle
        distortion and thick plate conditions, consider using the `add_quad` method instead.

        :param name: A unique user-defined name for the plate. If None or "", a name will be
                     automatically assigned.
        :type name: str
        :param i_node: The name of the i-node.
        :type i_node: str
        :param j_node: The name of the j-node.
        :type j_node: str
        :param m_node: The name of the m-node.
        :type m_node: str
        :param n_node: The name of the n-node.
        :type n_node: str
        :param t: The thickness of the element.
        :type t: number
        :param material_name: The name of the material for the element.
        :type material_name: str
        :param kx_mod: Stiffness modification factor for in-plane stiffness in the element's local
                       x-direction, defaults to 1 (no modification).
        :type kx_mod: number, optional
        :param ky_mod: Stiffness modification factor for in-plane stiffness in the element's local
                       y-direction, defaults to 1 (no modification).
        :type ky_mod: number, optional
        :raises NameError: Occurs when the specified name already exists in the model.
        :return: The name of the element added to the model.
        :rtype: str
        """
        
        # Name the plate or check it doesn't already exist
        if name:
            if name in self.Plates: raise NameError(f"Plate name '{name}' already exists")
        else:
            # As a guess, start with the length of the dictionary
            name = "P" + str(len(self.Plates))
            count = 1
            while name in self.Plates: 
                name = "P" + str(len(self.Plates)+count)
                count += 1
        
        # Create a new plate
        new_plate = Plate3D(name, self.Nodes[i_node], self.Nodes[j_node], self.Nodes[m_node],
                           self.Nodes[n_node], t, material_name, self, kx_mod, ky_mod)
        
        # Add the new plate to the list
        self.Plates[name] = new_plate

        # Flag the model as unsolved
        self.solution = None
        
        # Return the plate name
        return name

    def add_quad(self, name, i_node, j_node, m_node, n_node, t, material_name, kx_mod=1.0, ky_mod=1.0):
        """Adds a new quadrilateral to the model. The quad formulation for in-plane (membrane)
        stiffness is based on an isoparametric formulation. For bending, it is based on an MITC4
        formulation. This element handles distortion relatively well, and is appropriate for thick
        and thin plates. One limitation with this element is that it does a poor job of reporting
        corner stresses. Corner forces, however are very accurate. Center stresses are very
        accurate as well. For cases where corner stress results are important, consider using the
        `add_plate` method instead.

        :param name: A unique user-defined name for the quadrilateral. If None or "", a name will
                     be automatically assigned.
        :type name: str
        :param i_node: The name of the i-node.
        :type i_node: str
        :param j_node: The name of the j-node.
        :type j_node: str
        :param m_node: The name of the m-node.
        :type m_node: str
        :param n_node: The name of the n-node.
        :type n_node: str
        :param t: The thickness of the element.
        :type t: number
        :param material_name: The name of the material for the element.
        :type material_name: str
        :param kx_mod: Stiffness modification factor for in-plane stiffness in the element's local
            x-direction, defaults to 1 (no modification).
        :type kx_mod: number, optional
        :param ky_mod: Stiffness modification factor for in-plane stiffness in the element's local
            y-direction, defaults to 1 (no modification).
        :type ky_mod: number, optional
        :raises NameError: Occurs when the specified name already exists in the model.
        :return: The name of the element added to the model.
        :rtype: str
        """
        
        # Name the quad or check it doesn't already exist
        if name:
            if name in self.Quads: raise NameError(f"Quad name '{name}' already exists")
        else:
            # As a guess, start with the length of the dictionary
            name = "Q" + str(len(self.Quads))
            count = 1
            while name in self.Quads: 
                name = "Q" + str(len(self.Quads) + count)
                count += 1
        
        # Create a new member
        new_quad = Quad3D(name, self.Nodes[i_node], self.Nodes[j_node], self.Nodes[m_node],
                         self.Nodes[n_node], t, material_name, self, kx_mod, ky_mod)
        
        # Add the new member to the list
        self.Quads[name] = new_quad

        # Flag the model as unsolved
        self.solution = None
        
        #Return the quad name
        return name

    def add_rectangle_mesh(self, name, mesh_size, width, height, thickness, material_name, kx_mod=1.0, ky_mod=1.0, origin=[0, 0, 0], plane='XY', x_control=None, y_control=None, start_node=None, start_element = None, element_type='Quad'):
        """Adds a rectangular mesh of elements to the model.

        :param name: A unique name for the mesh.
        :type name: str
        :param mesh_size: The desired mesh size.
        :type mesh_size: number
        :param width: The overall width of the rectangular mesh measured along its local x-axis.
        :type width: number
        :param height: The overall height of the rectangular mesh measured along its local y-axis.
        :type height: number
        :param thickness: The thickness of each element in the mesh.
        :type thickness: number
        :param material_name: The name of the material for elements in the mesh.
        :type material_name: str
        :param kx_mod: Stiffness modification factor for in-plane stiffness in the element's local x-direction. Defaults to 1.0 (no modification).
        :type kx_mod: float, optional
        :param ky_mod: Stiffness modification factor for in-plane stiffness in the element's local y-direction. Defaults to 1.0 (no modification).
        :type ky_mod: float, optional
        :param origin: The origin of the regtangular mesh's local coordinate system. Defaults to [0, 0, 0]
        :type origin: list, optional
        :param plane: The plane the mesh will be parallel to. Options are 'XY', 'YZ', and 'XZ'. Defaults to 'XY'.
        :type plane: str, optional
        :param x_control: A list of control points along the mesh's local x-axis to work into the mesh. Defaults to `None`.
        :type x_control: list, optional
        :param y_control: A list of control points along the mesh's local y-axis to work into the mesh. Defaults to None.
        :type y_control: list, optional
        :param start_node: The name of the first node in the mesh. If set to `None` the program will use the next available node name. Default is `None`.
        :type start_node: str, optional
        :param start_element: The name of the first element in the mesh. If set to `None` the program will use the next available element name. Default is `None`.
        :type start_element: str, optional
        :param element_type: They type of element to make the mesh out of. Either 'Quad' or 'Rect'. Defaults to 'Quad'.
        :type element_type: str, optional
        :raises NameError: Occurs when the specified name already exists in the model.
        :return: The name of the mesh added to the model.
        :rtype: str
        """
        
        # Check if a mesh name has been provided
        if name:
            # Check that the mesh name isn't already being used
            if name in self.Meshes: raise NameError(f"Mesh name '{name}' already exists")
        # Rename the mesh if necessary
        else:
            name = self.unique_name(self.Meshes, 'MSH')
        
        # Identify the starting node and element
        if start_node is None:
            start_node = self.unique_name(self.Nodes, 'N')
        if element_type == 'Rect' and start_element is None:
            start_element = self.unique_name(self.Plates, 'R')
        elif element_type == 'Quad' and start_element is None:
            start_element = self.unique_name(self.Quads, 'Q')
        
        # Create the mesh
        new_mesh = RectangleMesh(mesh_size, width, height, thickness, material_name, self, kx_mod,
                                 ky_mod, origin, plane, x_control, y_control, start_node,
                                 start_element, element_type=element_type)

        # Add the new mesh to the `Meshes` dictionary
        self.Meshes[name] = new_mesh

        # Flag the model as unsolved
        self.solution = None
        
        #Return the mesh's name
        return name
    
    def add_annulus_mesh(self, name, mesh_size, outer_radius, inner_radius, thickness, material_name, kx_mod=1.0, 
            ky_mod=1.0, origin=[0, 0, 0], axis='Y', start_node=None, start_element=None):
        """Adds a mesh of quadrilaterals forming an annulus (a donut).

        :param name: A unique name for the mesh.
        :type name: str
        :param mesh_size: The target mesh size.
        :type mesh_size: float
        :param outer_radius: The radius to the outside of the annulus.
        :type outer_radius: float
        :param inner_radius: The radius to the inside of the annulus.
        :type inner_radius: float
        :param thickness: Element thickness.
        :type thickness: float
        :param material_name: The name of the element material.
        :type material_name: str
        :param kx_mod: Stiffness modification factor for radial stiffness in the element's local
                       x-direction. Default is 1.0 (no modification).
        :type kx_mod: float, optional
        :param ky_mod: Stiffness modification factor for meridional stiffness in the element's
                       local y-direction. Default is 1.0 (no modification).
        :type ky_mod: float, optional
        :param origin: The origin of the mesh. The default is [0, 0, 0].
        :type origin: list, optional
        :param axis: The global axis about which the mesh will be generated. The default is 'Y'.
        :type axis: str, optional
        :param start_node: The name of the first node in the mesh. If set to `None` the program
                           will use the next available node name. Default is `None`.
        :type start_node: str, optional
        :param start_element: The name of the first element in the mesh. If set to `None` the
                              program will use the next available element name. Default is `None`.
        :type start_element: str, optional
        :raises NameError: Occurs if the specified name already exists in the model.
        :return: The name of the mesh added to the model.
        :rtype: str
        """
        
        # Check if a mesh name has been provided
        if name:
            # Check that the mesh name doesn't already exist
            if name in self.Meshes: raise NameError(f"Mesh name '{name}' already exists")
        # Give the mesh a new name if necessary
        else:
            name = self.unique_name(self.Meshes, 'MSH')

        # Identify the starting node and element
        if start_node is None:
            start_node = self.unique_name(self.Nodes, 'N')
        if start_element is None:
            start_element = self.unique_name(self.Quads, 'Q')
        
        # Create a new mesh
        new_mesh = AnnulusMesh(mesh_size, outer_radius, inner_radius, thickness, material_name, self,
                               kx_mod, ky_mod, origin, axis, start_node, start_element)

        # Add the new mesh to the `Meshes` dictionary
        self.Meshes[name] = new_mesh

        # Flag the model as unsolved
        self.solution = None
        
        #Return the mesh's name
        return name

    def add_frustrum_mesh(self, name, mesh_size, large_radius, small_radius, height, thickness,material_name, kx_mod=1.0, ky_mod=1.0, origin=[0, 0, 0], axis='Y', start_node=None, start_element=None):
        """Adds a mesh of quadrilaterals forming a frustrum (a cone intersected by a horizontal plane).

        :param name: A unique name for the mesh.
        :type name: str
        :param mesh_size: The target mesh size
        :type mesh_size: number
        :param large_radius: The larger of the two end radii.
        :type large_radius: number
        :param small_radius: The smaller of the two end radii.
        :type small_radius: number
        :param height: The height of the frustrum.
        :type height: number
        :param thickness: The thickness of the elements.
        :type thickness: number
        :param material_name: The name of the element material.
        :type material_name: str
        :param kx_mod: Stiffness modification factor for radial stiffness in each element's local x-direction, defaults to 1 (no modification).
        :type kx_mod: number, optional
        :param ky_mod: Stiffness modification factor for meridional stiffness in each element's local y-direction, defaults to 1 (no modification).
        :type ky_mod: number, optional
        :param origin: The origin of the mesh, defaults to [0, 0, 0].
        :type origin: list, optional
        :param axis: The global axis about which the mesh will be generated, defaults to 'Y'.
        :type axis: str, optional
        :param start_node: The name of the first node in the mesh. If set to None the program will use the next available node name, defaults to None.
        :type start_node: str, optional
        :param start_element: The name of the first element in the mesh. If set to `None` the
                              program will use the next available element name, defaults to None
        :type start_element: str, optional
        :raises NameError: Occurs if the specified name already exists.
        :return: The name of the mesh added to the model.
        :rtype: str
        """

        # Check if a name has been provided
        if name:
            # Check that the mesh name doesn't already exist
            if name in self.Meshes: raise NameError(f"Mesh name '{name}' already exists")
        # Give the mesh a new name if necessary
        else:
            name = self.unique_name(self.Meshes, 'MSH')

        # Identify the starting node and element
        if start_node is None:
            start_node = self.unique_name(self.Nodes, 'N')
        if start_element is None:
            start_element = self.unique_name(self.Quads, 'Q')
        
        # Create a new mesh
        new_mesh = FrustrumMesh(mesh_size, large_radius, small_radius, height, thickness, material_name,
                                self, kx_mod, ky_mod, origin, axis, start_node, start_element)

        # Add the new mesh to the `Meshes` dictionary
        self.Meshes[name] = new_mesh

        # Flag the model as unsolved
        self.solution = None
        
        #Return the mesh's name
        return name
    
    def add_cylinder_mesh(self, name, mesh_size, radius, height, thickness, material_name, kx_mod=1,
                          ky_mod=1, origin=[0, 0, 0], axis='Y', num_elements=None, start_node=None,
                          start_element=None, element_type='Quad'):
        """Adds a mesh of elements forming a cylinder.

        :param name: A unique name for the mesh.
        :type name: str
        :param mesh_size: The target mesh size.
        :type mesh_size: float
        :param radius: The radius of the cylinder.
        :type radius: float
        :param height: The height of the cylinder.
        :type height: float
        :param thickness: Element thickness.
        :type thickness: float
        :param material_name: The name of the element material.
        :type material_name: str
        :param kx_mod: Stiffness modification factor for hoop stiffness in each element's local
                       x-direction. Defaults to 1.0 (no modification).
        :type kx_mod: int, optional
        :param ky_mod: Stiffness modification factor for meridional stiffness in each element's
                       local y-direction. Defaults to 1.0 (no modification).
        :type ky_mod: int, optional
        :param origin: The origin [X, Y, Z] of the mesh. Defaults to [0, 0, 0].
        :type origin: list, optional
        :param axis: The global axis about which the mesh will be generated. Defaults to 'Y'.
        :type axis: str, optional
        :param num_elements: The number of elements to use to form each course of elements. This
                             is typically only used if you are trying to match the nodes to another
                             mesh's nodes. If set to `None` the program will automatically
                             calculate the number of elements to use based on the mesh size.
                             Defaults to None.
        :type num_elements: int, optional
        :param start_node: The name of the first node in the mesh. If set to `None` the program
                           will use the next available node name. Defaults to `None`.
        :type start_node: str, optional
        :param start_element: The name of the first element in the mesh. If set to `None` the
                              program will use the next available element name. Defaults to `None`.
        :type start_element: str, optional
        :param element_type: The type of element to make the mesh out of. Either 'Quad' or 'Rect'.
                             Defaults to 'Quad'.
        :type element_type: str, optional
        :raises NameError: Occurs when the specified mesh name is already being used in the model.
        :return: The name of the mesh added to the model
        :rtype: str
        """            
        
        # Check if a name has been provided
        if name:
            # Check that the mesh name doesn't already exist
            if name in self.Meshes: raise NameError(f"Mesh name '{name}' already exists")
        # Give the mesh a new name if necessary
        else:
            name = self.unique_name(self.Meshes, 'MSH')

        # Identify the starting node and element
        if start_node is None:
            start_node = self.unique_name(self.Nodes, 'N')
        if element_type == 'Rect' and start_element is None:
            start_element = self.unique_name(self.Plates, 'R')
        elif element_type == 'Quad' and start_element is None:
            start_element = self.unique_name(self.Quads, 'Q')
        
        # Create a new mesh
        new_mesh = CylinderMesh(mesh_size, radius, height, thickness, material_name, self,
                               kx_mod, ky_mod, origin, axis, start_node, start_element,
                               num_elements, element_type)

        # Add the new mesh to the `Meshes` dictionary
        self.Meshes[name] = new_mesh

        # Flag the model as unsolved
        self.solution = None
        
        #Return the mesh's name
        return name

    def merge_duplicate_nodes(self, tolerance=0.001):
        """Removes duplicate nodes from the model and returns a list of the removed node names.

        :param tolerance: The maximum distance between two nodes in order to consider them
                          duplicates. Defaults to 0.001.
        :type tolerance: float, optional
        """

        # Initialize a dictionary marking where each node is used
        node_lookup = {node_name: [] for node_name in self.Nodes.keys()}
        element_dicts = ('Springs', 'Members', 'Plates', 'Quads')
        node_types = ('i_node', 'j_node', 'm_node', 'n_node')

        # Step through each dictionary of elements in the model (springs, members, plates, quads)
        for element_dict in element_dicts:

            # Step through each element in the dictionary
            for element in getattr(self, element_dict).values():

                # Step through each possible node type in the element (i-node, j-node, m-node, n-node)
                for node_type in node_types:

                    # Get the current element's node having the current type
                    # Return `None` if the element doesn't have this node type
                    node = getattr(element, node_type, None)

                    # Determine if the node exists on the element
                    if node is not None:
                        # Add the element to the list of elements attached to the node
                        node_lookup[node.name].append((element, node_type))

        # Make a list of the names of each node in the model
        node_names = list(self.Nodes.keys())

        # Make a list of nodes to be removed from the model
        remove_list = []

        # Step through each node in the copy of the `Nodes` dictionary
        for i, node_1_name in enumerate(node_names):

            # Skip iteration if `node_1` has already been removed
            if node_lookup[node_1_name] is None:
                continue

            # There is no need to check `node_1` against itself
            for node_2_name in node_names[i + 1:]:

                # Skip iteration if node_2 has already been removed
                if node_lookup[node_2_name] is None:
                    continue

                # Calculate the distance between nodes
                if self.Nodes[node_1_name].distance(self.Nodes[node_2_name]) > tolerance:
                    continue

                # Replace references to `node_2` in each element with references to `node_1`
                for element, node_type in node_lookup[node_2_name]:
                    setattr(element, node_type, self.Nodes[node_1_name])

                # Flag `node_2` as no longer used
                node_lookup[node_2_name] = None

                # Merge any boundary conditions
                support_cond = ('support_DX', 'support_DY', 'support_DZ', 'support_RX', 'support_RY', 'support_RZ')
                for dof in support_cond:
                    if getattr(self.Nodes[node_2_name], dof) == True:
                        setattr(self.Nodes[node_1_name], dof, True)
                
                # Merge any spring supports
                spring_cond = ('spring_DX', 'spring_DY', 'spring_DZ', 'spring_RX', 'spring_RY', 'spring_RZ')
                for dof in spring_cond:
                    value = getattr(self.Nodes[node_2_name], dof)
                    if value != [None, None, None]:
                        setattr(self.Nodes[node_1_name], dof, value)
                
                # Fix the mesh labels
                for mesh in self.Meshes.values():

                    # Fix the nodes in the mesh
                    if node_2_name in mesh.nodes.keys():

                        # Attach the correct node to the mesh
                        mesh.nodes[node_2_name] = self.Nodes[node_1_name]

                        # Fix the dictionary key
                        mesh.nodes[node_1_name] = mesh.nodes.pop(node_2_name)

                    # Fix the elements in the mesh
                    for element in mesh.elements.values():
                        if node_2_name == element.i_node.name: element.i_node = self.Nodes[node_1_name]
                        if node_2_name == element.j_node.name: element.j_node = self.Nodes[node_1_name]
                        if node_2_name == element.m_node.name: element.m_node = self.Nodes[node_1_name]
                        if node_2_name == element.n_node.name: element.n_node = self.Nodes[node_1_name]
                    
                # Add the node to the `remove` list
                remove_list.append(node_2_name)

        # Remove `node_2` from the model's `Nodes` dictionary
        for node_name in remove_list:
            self.Nodes.pop(node_name)
        
        # Flag the model as unsolved
        self.solution = None

    def delete_node(self, node_name):
        """Removes a node from the model. All nodal loads associated with the node and elements attached to the node will also be removed.

        :param node_name: The name of the node to be removed.
        :type node_name: str
        """
            
        # Remove the node. Nodal loads are stored within the node, so they
        # will be deleted automatically when the node is deleted.
        self.Nodes.pop(node_name)
        
        # Find any elements attached to the node and remove them
        self.Members = {name: member for name, member in self.Members.items() if member.i_node.name != node_name and member.j_node.name != node_name}
        self.Plates = {name: plate for name, plate in self.Plates.items() if plate.i_node.name != node_name and plate.j_node.name != node_name and plate.m_node.name != node_name and plate.n_node.name != node_name}
        self.Quads = {name: quad for name, quad in self.Quads.items() if quad.i_node.name != node_name and quad.j_node.name != node_name and quad.m_node.name != node_name and quad.n_node.name != node_name}

        # Flag the model as unsolved
        self.solution = None

    def delete_auxnode(self, auxnode_name):
        """Removes an auxiliary node from the model.

        :param auxnode_name: The name of the auxiliary node to be removed.
        :type auxnode_name: str
        """

        # Remove the auxiliary node
        self.AuxNodes.pop(auxnode_name)

        # Remove the auxiliary node from any members that were using it
        for member in self.Members.values():
            if member.auxNode == auxnode_name:
                member.auxNode = None
        
        # Flag the model as unsolved
        self.solution = None

    def delete_spring(self, spring_name):
        """Removes a spring from the model.

        :param spring_name: The name of the spring to be removed.
        :type spring_name: str
        """
        
        # Remove the spring
        self.Springs.pop(spring_name)

        # Flag the model as unsolved
        self.solution = None

    def delete_member(self, member_name):
        """Removes a member from the model. All member loads associated with the member will also
           be removed.

        :param member_name: The name of the member to be removed.
        :type member_name: str
        """
        
        # Remove the member. Member loads are stored within the member, so they
        # will be deleted automatically when the member is deleted.
        self.Members.pop(member_name)

        # Flag the model as unsolved
        self.solution = None
        
    def def_support(self, node_name, support_DX=False, support_DY=False, support_DZ=False, support_RX=False, support_RY=False, support_RZ=False):
        """Defines the support conditions at a node. Nodes will default to fully unsupported
           unless specified otherwise.

        :param node_name: The name of the node where the support is being defined.
        :type node_name: str
        :param support_DX: Indicates whether the node is supported against translation in the
                           global X-direction. Defaults to False.
        :type support_DX: bool, optional
        :param support_DY: Indicates whether the node is supported against translation in the
                           global Y-direction. Defaults to False.
        :type support_DY: bool, optional
        :param support_DZ: Indicates whether the node is supported against translation in the
                           global Z-direction. Defaults to False.
        :type support_DZ: bool, optional
        :param support_RX: Indicates whether the node is supported against rotation about the
                           global X-axis. Defaults to False.
        :type support_RX: bool, optional
        :param support_RY: Indicates whether the node is supported against rotation about the
                           global Y-axis. Defaults to False.
        :type support_RY: bool, optional
        :param support_RZ: Indicates whether the node is supported against rotation about the
                           global Z-axis. Defaults to False.
        :type support_RZ: bool, optional
        """            
        
        # Get the node to be supported
        node = self.Nodes[node_name]
                
        # Set the node's support conditions
        node.support_DX = support_DX
        node.support_DY = support_DY
        node.support_DZ = support_DZ
        node.support_RX = support_RX
        node.support_RY = support_RY
        node.support_RZ = support_RZ

        # Flag the model as unsolved
        self.solution = None

    def def_support_spring(self, node_name, dof, stiffness, direction=None):
        """Defines a spring support at a node.

        :param node_name: The name of the node to apply the spring support to.
        :type node_name: str
        :param dof: The degree of freedom to apply the spring support to.
        :type dof: str ('DX', 'DY', 'DZ', 'RX', 'RY', or 'RZ')
        :param stiffness: The translational or rotational stiffness of the spring support.
        :type stiffness: float
        :param direction: The direction in which the spring can act. '+' allows the spring to resist positive displacements. '-' allows the spring to resist negative displacements. None allows the spring to act in both directions. Default is None.
        :type direction: str or None ('+', '-', None), optional
        :raises ValueError: Occurs when an invalid support spring direction has been specified.
        :raises ValueError: Occurs when an invalid support spring degree of freedom has been specified.
        """        
        
        if dof in ('DX', 'DY', 'DZ', 'RX', 'RY', 'RZ'):
            if direction in ('+', '-', None):
                if dof == 'DX':
                    self.Nodes[node_name].spring_DX = [stiffness, direction, True]
                elif dof == 'DY':
                    self.Nodes[node_name].spring_DY = [stiffness, direction, True]
                elif dof == 'DZ':
                    self.Nodes[node_name].spring_DZ = [stiffness, direction, True]
                elif dof == 'RX':
                    self.Nodes[node_name].spring_RX = [stiffness, direction, True]
                elif dof == 'RY':
                    self.Nodes[node_name].spring_RY = [stiffness, direction, True]
                elif dof == 'RZ':
                    self.Nodes[node_name].spring_RZ = [stiffness, direction, True]
            else:
                raise ValueError('Invalid support spring direction. Specify \'+\', \'-\', or None.')
        else:
            raise ValueError('Invalid support spring degree of freedom. Specify \'DX\', \'DY\', \'DZ\', \'RX\', \'RY\', or \'RZ\'')
        
        # Flag the model as unsolved
        self.solution = None

    def def_node_disp(self, node_name, direction, magnitude): 
        """Defines a nodal displacement at a node.

        :param node_name: The name of the node where the nodal displacement is being applied.
        :type node_name: str
        :param direction: The global direction the nodal displacement is being applied in. Displacements are 'DX', 'DY', and 'DZ'. Rotations are 'RX', 'RY', and 'RZ'.
        :type direction: str
        :param magnitude: The magnitude of the displacement.
        :type magnitude: float
        :raises ValueError: _description_
        """
            
        # Validate the value of direction
        if direction not in ('DX', 'DY', 'DZ', 'RX', 'RY', 'RZ'):
            raise ValueError(f"direction must be 'DX', 'DY', 'DZ', 'RX', 'RY', or 'RZ'. {direction} was given.")
        # Get the node
        node = self.Nodes[node_name]

        if direction == 'DX':
            node.EnforcedDX = magnitude
        if direction == 'DY':
            node.EnforcedDY = magnitude
        if direction == 'DZ':
            node.EnforcedDZ = magnitude
        if direction == 'RX':
            node.EnforcedRX = magnitude
        if direction == 'RY':
            node.EnforcedRY = magnitude
        if direction == 'RZ':
            node.EnforcedRZ = magnitude
        
        # Flag the model as unsolved
        self.solution = None

    def def_releases(self, member_name, Dxi=False, Dyi=False, Dzi=False, Rxi=False, Ryi=False, Rzi=False, Dxj=False, Dyj=False, Dzj=False, Rxj=False, Ryj=False, Rzj=False):
        """Defines member end realeses for a member. All member end releases will default to unreleased unless specified otherwise.

        :param member_name: The name of the member to have its releases modified.
        :type member_name: str
        :param Dxi: Indicates whether the member is released axially at its start. Defaults to False.
        :type Dxi: bool, optional
        :param Dyi: Indicates whether the member is released for shear in the local y-axis at its start. Defaults to False.
        :type Dyi: bool, optional
        :param Dzi: Indicates whether the member is released for shear in the local z-axis at its start. Defaults to False.
        :type Dzi: bool, optional
        :param Rxi: Indicates whether the member is released for torsion at its start. Defaults to False.
        :type Rxi: bool, optional
        :param Ryi: Indicates whether the member is released for moment about the local y-axis at its start. Defaults to False.
        :type Ryi: bool, optional
        :param Rzi: Indicates whether the member is released for moment about the local z-axis at its start. Defaults to False.
        :type Rzi: bool, optional
        :param Dxj: Indicates whether the member is released axially at its end. Defaults to False.
        :type Dxj: bool, optional
        :param Dyj: Indicates whether the member is released for shear in the local y-axis at its end. Defaults to False.
        :type Dyj: bool, optional
        :param Dzj: Indicates whether the member is released for shear in the local z-axis. Defaults to False.
        :type Dzj: bool, optional
        :param Rxj: Indicates whether the member is released for torsion at its end. Defaults to False.
        :type Rxj: bool, optional
        :param Ryj: Indicates whether the member is released for moment about the local y-axis at its end. Defaults to False.
        :type Ryj: bool, optional
        :param Rzj: Indicates whether the member is released for moment about the local z-axis at its end. Defaults to False.
        :type Rzj: bool, optional
        """
        
        # Apply the end releases to the member
        self.Members[member_name].Releases = [Dxi, Dyi, Dzi, Rxi, Ryi, Rzi, Dxj, Dyj, Dzj, Rxj, Ryj, Rzj]     

        # Flag the model as unsolved
        self.solution = None

    def add_load_combo(self, name, factors, combo_tags=None):
        """Adds a load combination to the model.

        :param name: A unique name for the load combination (e.g. '1.2D+1.6L+0.5S' or 'Gravity Combo').
        :type name: str
        :param factors: A dictionary containing load cases and their corresponding factors (e.g. {'D':1.2, 'L':1.6, 'S':0.5}).
        :type factors: dict
        :param combo_tags: A list of tags used to categorize load combinations. Default is `None`. This can be useful for filtering results later on, or for limiting analysis to only those combinations with certain tags. This feature is provided for convenience. It is not necessary to use tags.
        :type combo_tags: list, optional
        """            

        # Create a new load combination object
        new_combo = LoadCombo(name, combo_tags, factors)

        # Add the load combination to the dictionary of load combinations
        self.LoadCombos[name] = new_combo

        # Flag the model as solved
        self.solution = None

    def add_node_load(self, node_name, direction, P, case='Case 1'):
        """Adds a nodal load to the model.

        :param node_name: The name of the node where the load is being applied.
        :type node_name: str
        :param direction: The global direction the load is being applied in. Forces are `'FX'`,
                          `'FY'`, and `'FZ'`. Moments are `'MX'`, `'MY'`, and `'MZ'`.
        :type direction: str
        :param P: The numeric value (magnitude) of the load.
        :type P: float
        :param case: The name of the load case the load belongs to. Defaults to 'Case 1'.
        :type case: str, optional
        :raises ValueError: Occurs when an invalid load direction was specified.
        """
        
        # Validate the value of direction
        if direction not in ('FX', 'FY', 'FZ', 'MX', 'MY', 'MZ'):
            raise ValueError(f"direction must be 'FX', 'FY', 'FZ', 'MX', 'MY', or 'MZ'. {direction} was given.")
        # Add the node load to the model
        self.Nodes[node_name].NodeLoads.append((direction, P, case))

        # Flag the model as unsolved
        self.solution = None

    def add_member_pt_load(self, member_name, direction, P, x, case='Case 1'):
        """Adds a member point load to the model.

        :param member_name: The name of the member the load is being applied to.
        :type member_name: str
        :param direction: The direction in which the load is to be applied. Valid values are `'Fx'`,
                          `'Fy'`, `'Fz'`, `'Mx'`, `'My'`, `'Mz'`, `'FX'`, `'FY'`, `'FZ'`, `'MX'`, `'MY'`, or `'MZ'`.
                          Note that lower-case notation indicates use of the beam's local
                          coordinate system, while upper-case indicates use of the model's globl
                          coordinate system.
        :type direction: str
        :param P: The numeric value (magnitude) of the load.
        :type P: float
        :param x: The load's location along the member's local x-axis.
        :type x: float
        :param case: The load case to categorize the load under. Defaults to 'Case 1'.
        :type case: str, optional
        :raises ValueError: Occurs when an invalid load direction has been specified.
        """            

        # Validate the value of direction
        if direction not in ('Fx', 'Fy', 'Fz', 'FX', 'FY', 'FZ', 'Mx', 'My', 'Mz', 'MX', 'MY', 'MZ'):
            raise ValueError(f"direction must be 'Fx', 'Fy', 'Fz', 'FX', 'FY', FZ', 'Mx', 'My', 'Mz', 'MX', 'MY', or 'MZ'. {direction} was given.")
        
        # Add the point load to the member
        self.Members[member_name].PtLoads.append((direction, P, x, case))
        
        # Flag the model as unsolved
        self.solution = None

    def add_member_dist_load(self, member_name, direction, w1, w2, x1=None, x2=None, case='Case 1'):
        """Adds a member distributed load to the model.

        :param member_name: The name of the member the load is being appied to.
        :type member_name: str
        :param direction: The direction in which the load is to be applied. Valid values are `'Fx'`,
                          `'Fy'`, `'Fz'`, `'FX'`, `'FY'`, or `'FZ'`.
                          Note that lower-case notation indicates use of the beam's local
                          coordinate system, while upper-case indicates use of the model's globl
                          coordinate system.
        :type direction: str
        :param w1: The starting value (magnitude) of the load.
        :type w1: float
        :param w2: The ending value (magnitude) of the load.
        :type w2: float
        :param x1: The load's start location along the member's local x-axis. If this argument is
                   not specified, the start of the member will be used. Defaults to `None`
        :type x1: float, optional
        :param x2: The load's end location along the member's local x-axis. If this argument is not
                   specified, the end of the member will be used. Defaults to `None`.
        :type x2: float, optional
        :param case: _description_, defaults to 'Case 1'
        :type case: str, optional
        :raises ValueError: Occurs when an invalid load direction has been specified.
        """
       
        # Validate the value of direction
        if direction not in ('Fx', 'Fy', 'Fz', 'FX', 'FY', 'FZ'):
            raise ValueError(f"direction must be 'Fx', 'Fy', 'Fz', 'FX', 'FY', or 'FZ'. {direction} was given.")
        # Determine if a starting and ending points for the load have been specified.
        # If not, use the member start and end as defaults
        if x1 == None:
            start = 0
        else:
            start = x1
        
        if x2 == None:
            end = self.Members[member_name].L()
        else:
            end = x2

        # Add the distributed load to the member
        self.Members[member_name].DistLoads.append((direction, w1, w2, start, end, case))
        
        # Flag the model as unsolved
        self.solution = None

    def add_member_self_weight(self, global_direction, factor, case='Case 1'):
        """Adds self weight to all members in the model. Note that this only works for members. Plate and Quad elements will be ignored by this command.

        :param global_direction: The global direction to apply the member load in: 'FX', 'FY', or 'FZ'.
        :type global_direction: string
        :param factor: A factor to apply to the member self-weight. Can be used to account for items like connections, or to switch the direction of the self-weight load.
        :type factor: float
        :param case: The load case to apply the self-weight to. Defaults to 'Case 1'
        :type case: str, optional
        """

        # Step through each member in the model
        for member in self.Members.values():

            # Calculate the self weight of the member
            self_weight = factor*self.Materials[member.material_name].rho*member.A

            # Add the self-weight load to the member
            self.add_member_dist_load(member.name, global_direction, self_weight, self_weight, case=case)
        
        # No need to flag the model as unsolved. That has already been taken care of by our call to `add_member_dist_load`

    def add_plate_surface_pressure(self, plate_name, pressure, case='Case 1'):
        """Adds a surface pressure to the rectangular plate element.
        

        :param plate_name: The name for the rectangular plate to add the surface pressure to.
        :type plate_name: str
        :param pressure: The value (magnitude) for the surface pressure.
        :type pressure: float
        :param case: The load case to add the surface pressure to. Defaults to 'Case 1'.
        :type case: str, optional
        :raises Exception: Occurs when an invalid plate name has been specified.
        """   

        # Add the surface pressure to the rectangle
        if plate_name in self.Plates.keys():
            self.Plates[plate_name].pressures.append([pressure, case])
        else:
            raise Exception('Invalid plate name specified for plate surface pressure.')
        
        # Flag the model as unsolved
        self.solution = None

    def add_quad_surface_pressure(self, quad_name, pressure, case='Case 1'):
        """Adds a surface pressure to the quadrilateral element.

        :param quad_name: The name for the quad to add the surface pressure to.
        :type quad_name: str
        :param pressure: The value (magnitude) for the surface pressure.
        :type pressure: float
        :param case: The load case to add the surface pressure to. Defaults to 'Case 1'.
        :type case: str, optional
        :raises Exception: Occurs when an invalid quad name has been specified.
        """

        # Add the surface pressure to the quadrilateral
        if quad_name in self.Quads.keys():
            self.Quads[quad_name].pressures.append([pressure, case])
        else:
            raise Exception('Invalid quad name specified for quad surface pressure.')
        
        # Flag the model as unsolved
        self.solution = None

    def delete_loads(self):
        """Deletes all loads from the model along with any results based on the loads.
        """

        # Delete the member loads and the calculated internal forces
        for member in self.Members.values():
            member.DistLoads = []
            member.PtLoads = []
            member.SegmentsZ = []
            member.SegmentsY = []
            member.SegmentsX = []
        
        # Delete the plate loads
        for plate in self.Plates.values():
            plate.pressures = []
        
        # Delete the quadrilateral loads
        for quad in self.Quads.values():
            quad.pressures = []
        
        # Delete the nodal loads, calculated displacements, and calculated reactions
        for node in self.Nodes.values():

            node.NodeLoads = []

            node.DX = {}
            node.DY = {}
            node.DZ = {}
            node.RX = {}
            node.RY = {}
            node.RZ = {}

            node.RxnFX = {}
            node.RxnFY = {}
            node.RxnFZ = {}
            node.RxnMX = {}
            node.RxnMY = {}
            node.RxnMZ = {}
        
        # Flag the model as unsolved
        self.solution = None
               
    def K(self, combo_name='Combo 1', log=False, check_stability=True, sparse=True):
        """Returns the model's global stiffness matrix. The stiffness matrix will be returned in
           scipy's sparse lil format, which reduces memory usage and can be easily converted to
           other formats.

        :param combo_name: The load combination to get the stiffness matrix for. Defaults to 'Combo 1'.
        :type combo_name: str, optional
        :param log: Prints updates to the console if set to True. Defaults to False.
        :type log: bool, optional
        :param check_stability: Causes Pynite to check for instabilities if set to True. Defaults
                                to True. Set to False if you want the model to run faster.
        :type check_stability: bool, optional
        :param sparse: Returns a sparse matrix if set to True, and a dense matrix otherwise.
                       Defaults to True.
        :type sparse: bool, optional
        :return: The global stiffness matrix for the structure.
        :rtype: ndarray or coo_matrix
        """           
        
        # Determine if a sparse matrix has been requested
        if sparse == True:
            # The stiffness matrix will be stored as a scipy `coo_matrix`. Scipy's
            # documentation states that this type of matrix is ideal for efficient
            # construction of finite element matrices. When converted to another
            # format, the `coo_matrix` sums values at the same (i, j) index. We'll
            # build the matrix from three lists.
            row = []
            col = []
            data = []
        else:
            # Initialize a dense matrix of zeros
            K = zeros((len(self.Nodes)*6, len(self.Nodes)*6))
        
        # Add stiffness terms for each nodal spring in the model
        if log: print('- Adding nodal spring support stiffness terms to global stiffness matrix')
        for node in self.Nodes.values():
            
            # Determine if the node has any spring supports
            if node.spring_DX[0] != None:

                # Check for an active spring support
                if node.spring_DX[2] == True:
                    m, n = node.ID*6, node.ID*6
                    if sparse == True:
                        data.append(float(node.spring_DX[0]))
                        row.append(m)
                        col.append(n)
                    else:
                        K[m, n] += float(node.spring_DX[0])

            if node.spring_DY[0] != None:

                # Check for an active spring support
                if node.spring_DY[2] == True:
                    m, n = node.ID*6 + 1, node.ID*6 + 1
                    if sparse == True:
                        data.append(float(node.spring_DY[0]))
                        row.append(m)
                        col.append(n)
                    else:
                        K[m, n] += float(node.spring_DY[0])

            if node.spring_DZ[0] != None:

                # Check for an active spring support
                if node.spring_DZ[2] == True:
                    m, n = node.ID*6 + 2, node.ID*6 + 2
                    if sparse == True:
                        data.append(float(node.spring_DZ[0]))
                        row.append(m)
                        col.append(n)
                    else:
                        K[m, n] += float(node.spring_DZ[0])
        
            if node.spring_RX[0] != None:

                # Check for an active spring support
                if node.spring_RX[2] == True:
                    m, n = node.ID*6 + 3, node.ID*6 + 3
                    if sparse == True:
                        data.append(float(node.spring_RX[0]))
                        row.append(m)
                        col.append(n)
                    else:
                        K[m, n] += float(node.spring_RX[0])

            if node.spring_RY[0] != None:

                # Check for an active spring support
                if node.spring_RY[2] == True:
                    m, n = node.ID*6 + 4, node.ID*6 + 4
                    if sparse == True:
                        data.append(float(node.spring_RY[0]))
                        row.append(m)
                        col.append(n)
                    else:
                        K[m, n] += float(node.spring_RY[0])
            
            if node.spring_RZ[0] != None:

                # Check for an active spring support
                if node.spring_RZ[2] == True:
                    m, n = node.ID*6 + 5, node.ID*6 + 5
                    if sparse == True:
                        data.append(float(node.spring_RZ[0]))
                        row.append(m)
                        col.append(n)
                    else:
                        K[m, n] += float(node.spring_RZ[0])

        # Add stiffness terms for each spring in the model
        if log: print('- Adding spring stiffness terms to global stiffness matrix')
        for spring in self.Springs.values():
            
            if spring.active[combo_name] == True:

                # Get the spring's global stiffness matrix
                # Storing it as a local variable eliminates the need to rebuild it every time a term is needed
                spring_K = spring.K()

                # Step through each term in the spring's stiffness matrix
                # 'a' & 'b' below are row/column indices in the spring's stiffness matrix
                # 'm' & 'n' are corresponding row/column indices in the global stiffness matrix
                for a in range(12):
                
                    # Determine if index 'a' is related to the i-node or j-node
                    if a < 6:
                        # Find the corresponding index 'm' in the global stiffness matrix
                        m = spring.i_node.ID*6 + a
                    else:
                        # Find the corresponding index 'm' in the global stiffness matrix
                        m = spring.j_node.ID*6 + (a-6)
                    
                    for b in range(12):
                    
                        # Determine if index 'b' is related to the i-node or j-node
                        if b < 6:
                            # Find the corresponding index 'n' in the global stiffness matrix
                            n = spring.i_node.ID*6 + b
                        else:
                            # Find the corresponding index 'n' in the global stiffness matrix
                            n = spring.j_node.ID*6 + (b-6)
                    
                        # Now that 'm' and 'n' are known, place the term in the global stiffness matrix
                        if sparse == True:
                            row.append(m)
                            col.append(n)
                            data.append(spring_K[a, b])
                        else:
                            K[m, n] += spring_K[a, b]

        # Add stiffness terms for each physical member in the model
        if log: print('- Adding member stiffness terms to global stiffness matrix')
        for phys_member in self.Members.values():
            
            # Check to see if the physical member is active for the given load combination
            if phys_member.active[combo_name] == True:

                # Step through each sub-member in the physical member and add terms
                for member in phys_member.sub_members.values():
                    
                    # Get the member's global stiffness matrix
                    # Storing it as a local variable eliminates the need to rebuild it every time a term is needed
                    member_K = member.K()

                    # Step through each term in the member's stiffness matrix
                    # 'a' & 'b' below are row/column indices in the member's stiffness matrix
                    # 'm' & 'n' are corresponding row/column indices in the global stiffness matrix
                    for a in range(12):
                    
                        # Determine if index 'a' is related to the i-node or j-node
                        if a < 6:
                            # Find the corresponding index 'm' in the global stiffness matrix
                            m = member.i_node.ID*6 + a
                        else:
                            # Find the corresponding index 'm' in the global stiffness matrix
                            m = member.j_node.ID*6 + (a-6)
                        
                        for b in range(12):
                        
                            # Determine if index 'b' is related to the i-node or j-node
                            if b < 6:
                                # Find the corresponding index 'n' in the global stiffness matrix
                                n = member.i_node.ID*6 + b
                            else:
                                # Find the corresponding index 'n' in the global stiffness matrix
                                n = member.j_node.ID*6 + (b-6)
                        
                            # Now that 'm' and 'n' are known, place the term in the global stiffness matrix
                            if sparse == True:
                                row.append(m)
                                col.append(n)
                                data.append(member_K[a, b])
                            else:
                                K[m, n] += member_K[a, b]
                
        # Add stiffness terms for each quadrilateral in the model
        if log: print('- Adding quadrilateral stiffness terms to global stiffness matrix')
        for quad in self.Quads.values():
            
            # Get the quadrilateral's global stiffness matrix
            # Storing it as a local variable eliminates the need to rebuild it every time a term is needed
            quad_K = quad.K()

            # Step through each term in the quadrilateral's stiffness matrix
            # 'a' & 'b' below are row/column indices in the quadrilateral's stiffness matrix
            # 'm' & 'n' are corresponding row/column indices in the global stiffness matrix
            for a in range(24):

                # Determine which node the index 'a' is related to
                if a < 6:
                    # Find the corresponding index 'm' in the global stiffness matrix
                    m = quad.i_node.ID*6 + a
                elif a < 12:
                    # Find the corresponding index 'm' in the global stiffness matrix
                    m = quad.j_node.ID*6 + (a - 6)
                elif a < 18:
                    # Find the corresponding index 'm' in the global stiffness matrix
                    m = quad.m_node.ID*6 + (a - 12)
                else:
                    # Find the corresponding index 'm' in the global stiffness matrix
                    m = quad.n_node.ID*6 + (a - 18)

                for b in range(24):

                    # Determine which node the index 'b' is related to
                    if b < 6:
                        # Find the corresponding index 'n' in the global stiffness matrix
                        n = quad.i_node.ID*6 + b
                    elif b < 12:
                        # Find the corresponding index 'n' in the global stiffness matrix
                        n = quad.j_node.ID*6 + (b - 6)
                    elif b < 18:
                        # Find the corresponding index 'n' in the global stiffness matrix
                        n = quad.m_node.ID*6 + (b - 12)
                    else:
                        # Find the corresponding index 'n' in the global stiffness matrix
                        n = quad.n_node.ID*6 + (b - 18)
                    
                    # Now that 'm' and 'n' are known, place the term in the global stiffness matrix
                    if sparse == True:
                        row.append(m)
                        col.append(n)
                        data.append(quad_K[a, b])
                    else:
                        K[m, n] += quad_K[a, b]
        
        # Add stiffness terms for each plate in the model
        if log: print('- Adding plate stiffness terms to global stiffness matrix')
        for plate in self.Plates.values():
            
            # Get the plate's global stiffness matrix
            # Storing it as a local variable eliminates the need to rebuild it every time a term is needed
            plate_K = plate.K()

            # Step through each term in the plate's stiffness matrix
            # 'a' & 'b' below are row/column indices in the plate's stiffness matrix
            # 'm' & 'n' are corresponding row/column indices in the global stiffness matrix
            for a in range(24):

                # Determine which node the index 'a' is related to
                if a < 6:
                    # Find the corresponding index 'm' in the global stiffness matrix
                    m = plate.i_node.ID*6 + a
                elif a < 12:
                    # Find the corresponding index 'm' in the global stiffness matrix
                    m = plate.j_node.ID*6 + (a - 6)
                elif a < 18:
                    # Find the corresponding index 'm' in the global stiffness matrix
                    m = plate.m_node.ID*6 + (a - 12)
                else:
                    # Find the corresponding index 'm' in the global stiffness matrix
                    m = plate.n_node.ID*6 + (a - 18)

                for b in range(24):

                    # Determine which node the index 'b' is related to
                    if b < 6:
                        # Find the corresponding index 'n' in the global stiffness matrix
                        n = plate.i_node.ID*6 + b
                    elif b < 12:
                        # Find the corresponding index 'n' in the global stiffness matrix
                        n = plate.j_node.ID*6 + (b - 6)
                    elif b < 18:
                        # Find the corresponding index 'n' in the global stiffness matrix
                        n = plate.m_node.ID*6 + (b - 12)
                    else:
                        # Find the corresponding index 'n' in the global stiffness matrix
                        n = plate.n_node.ID*6 + (b - 18)
                    
                    # Now that 'm' and 'n' are known, place the term in the global stiffness matrix
                    if sparse == True:
                        row.append(m)
                        col.append(n)
                        data.append(plate_K[a, b])
                    else:
                        K[m, n] += plate_K[a, b]

        if sparse:
            # The stiffness matrix will be stored as a scipy `coo_matrix`. Scipy's
            # documentation states that this type of matrix is ideal for efficient
            # construction of finite element matrices. When converted to another
            # format, the `coo_matrix` sums values at the same (i, j) index.
            from scipy.sparse import coo_matrix
            row = array(row)
            col = array(col)
            data = array(data)
            K = coo_matrix((data, (row, col)), shape=(len(self.Nodes)*6, len(self.Nodes)*6))

        # Check that there are no nodal instabilities
        if check_stability:
            if log: print('- Checking nodal stability')
            if sparse: Analysis._check_stability(self, K.tocsr())
            else: Analysis._check_stability(self, K)

        # Return the global stiffness matrix
        return K    
   
    def Kg(self, combo_name='Combo 1', log=False, sparse=True, first_step=True):
        """Returns the model's global geometric stiffness matrix. Geometric stiffness of plates is not considered.

        :param combo_name: The name of the load combination to derive the matrix for. Defaults to 'Combo 1'.
        :type combo_name: str, optional
        :param log: Prints updates to the console if set to `True`. Defaults to `False`.
        :type log: bool, optional
        :param sparse: Returns a sparse matrix if set to `True`, and a dense matrix otherwise. Defaults to `True`.
        :type sparse: bool, optional
        :param first_step: Used to indicate if the analysis is occuring at the first load step. Used in nonlinear analysis where the load is broken into multiple steps. Default is `True`.
        :type first_step: book, optional
        :return: The global geometric stiffness matrix for the structure.
        :rtype: ndarray or coo_matrix
        """
        
        if sparse == True:
            # Initialize a zero matrix to hold all the stiffness terms. The matrix will be stored as a scipy sparse `lil_matrix`. This matrix format has several advantages. It uses less memory if the matrix is sparse, supports slicing, and can be converted to other formats (sparse or dense) later on for mathematical operations.
            from scipy.sparse import lil_matrix
            Kg = lil_matrix((len(self.Nodes)*6, len(self.Nodes)*6))
        else:
            Kg = zeros(len(self.Nodes)*6, len(self.Nodes)*6)
        
        # Add stiffness terms for each physical member in the model
        if log: print('- Adding member geometric stiffness terms to global geometric stiffness matrix')
        for phys_member in self.Members.values():
            
            # Check to see if the physical member is active for the given load combination
            if phys_member.active[combo_name] == True:

                # Step through each sub-member in the physical member and add terms
                for member in phys_member.sub_members.values():

                    # Calculate the axial force in the member
                    E = member.E
                    A = member.A
                    L = member.L()

                    # Calculate the axial force acting on the member
                    if first_step:
                        # For the first load step take P = 0
                        P = 0
                    else:
                        # Calculate the member axial force due to axial strain
                        d = member.d(combo_name)
                        P = E*A/L*(d[6, 0] - d[0, 0])

                    # Get the member's global stiffness matrix
                    # Storing it as a local variable eliminates the need to rebuild it every time a term is needed
                    member_Kg = member.Kg(P)

                    # Step through each term in the member's stiffness matrix
                    # 'a' & 'b' below are row/column indices in the member's stiffness matrix
                    # 'm' & 'n' are corresponding row/column indices in the global stiffness matrix
                    for a in range(12):
                    
                        # Determine if index 'a' is related to the i-node or j-node
                        if a < 6:
                            # Find the corresponding index 'm' in the global stiffness matrix
                            m = member.i_node.ID*6 + a
                        else:
                            # Find the corresponding index 'm' in the global stiffness matrix
                            m = member.j_node.ID*6 + (a-6)
                        
                        for b in range(12):
                        
                            # Determine if index 'b' is related to the i-node or j-node
                            if b < 6:
                                # Find the corresponding index 'n' in the global stiffness matrix
                                n = member.i_node.ID*6 + b
                            else:
                                # Find the corresponding index 'n' in the global stiffness matrix
                                n = member.j_node.ID*6 + (b-6)
                        
                            # Now that 'm' and 'n' are known, place the term in the global stiffness matrix
                            Kg[m, n] += member_Kg[(a, b)]

        # Return the global geometric stiffness matrix
        return Kg
      
    def Km(self, combo_name='Combo 1', push_combo='Push', step_num=1, log=False, sparse=True):
        """Calculates the structure's global plastic reduction matrix, which is used for nonlinear inelastic analysis.

        :param combo_name: The name of the load combination to get the plastic reduction matrix for. Defaults to 'Combo 1'.
        :type combo_name: str, optional
        :param push_combo: The name of the load combination that contains the pushover load definition. Defaults to 'Push'.
        :type push_combo: str, optional
        :param step_num: The load step used to generate the plastic reduction matrix. Defaults to 1.
        :type step_num: int, optional
        :param log: Determines whether this method writes output to the console as it runs. Defaults to False.
        :type log: bool, optional
        :param sparse: Indicates whether the sparse solver should be used. Defaults to True.
        :type sparse: bool, optional
        :return: The gloabl plastic reduction matrix.
        :rtype: array
        """
       
        # Determine if a sparse matrix has been requested
        if sparse == True:
            # The plastic reduction matrix will be stored as a scipy `coo_matrix`. Scipy's documentation states that this type of matrix is ideal for efficient construction of finite element matrices. When converted to another format, the `coo_matrix` sums values at the same (i, j) index. We'll build the matrix from three lists.
            row = []
            col = []
            data = []
        else:
            # Initialize a dense matrix of zeros
            Km = zeros((len(self.Nodes)*6, len(self.Nodes)*6))

        # Add stiffness terms for each physical member in the model
        if log: print('- Calculating the plastic reduction matrix')
        for phys_member in self.Members.values():
            
            # Check to see if the physical member is active for the given load combination
            if phys_member.active[combo_name] == True:

                # Step through each sub-member in the physical member and add terms
                for member in phys_member.sub_members.values():
                    
                    # Get the member's global plastic reduction matrix
                    # Storing it as a local variable eliminates the need to rebuild it every time a term is needed
                    member_Km = member.Km(combo_name, push_combo, step_num)

                    # Step through each term in the member's plastic reduction matrix
                    # 'a' & 'b' below are row/column indices in the member's matrix
                    # 'm' & 'n' are corresponding row/column indices in the structure's global matrix
                    for a in range(12):
                    
                        # Determine if index 'a' is related to the i-node or j-node
                        if a < 6:
                            # Find the corresponding index 'm' in the global plastic reduction matrix
                            m = member.i_node.ID*6 + a
                        else:
                            # Find the corresponding index 'm' in the global plastic reduction matrix
                            m = member.j_node.ID*6 + (a-6)
                        
                        for b in range(12):
                        
                            # Determine if index 'b' is related to the i-node or j-node
                            if b < 6:
                                # Find the corresponding index 'n' in the global plastic reduction matrix
                                n = member.i_node.ID*6 + b
                            else:
                                # Find the corresponding index 'n' in the global plastic reduction matrix
                                n = member.j_node.ID*6 + (b-6)
                        
                            # Now that 'm' and 'n' are known, place the term in the global plastic reduction matrix
                            if sparse == True:
                                row.append(m)
                                col.append(n)
                                data.append(member_Km[a, b])
                            else:
                                Km[m, n] += member_Km[a, b]

        if sparse:
            # The plastic reduction matrix will be stored as a scipy `coo_matrix`. Scipy's documentation states that this type of matrix is ideal for efficient construction of finite element matrices. When converted to another format, the `coo_matrix` sums values at the same (i, j) index.
            from scipy.sparse import coo_matrix
            row = array(row)
            col = array(col)
            data = array(data)
            Km = coo_matrix((data, (row, col)), shape=(len(self.Nodes)*6, len(self.Nodes)*6))

        # Check that there are no nodal instabilities
        # if check_stability:
        #     if log: print('- Checking nodal stability')
        #     if sparse: Analysis._check_stability(self, Km.tocsr())
        #     else: Analysis._check_stability(self, Km)

        # Return the global plastic reduction matrix
        return Km 

    def FER(self, combo_name='Combo 1'):
        """Assembles and returns the global fixed end reaction vector for any given load combo.

        :param combo_name: The name of the load combination to get the fixed end reaction vector
                           for. Defaults to 'Combo 1'.
        :type combo_name: str, optional
        :return: The fixed end reaction vector
        :rtype: array
        """        
        
        # Initialize a zero vector to hold all the terms
        FER = zeros((len(self.Nodes) * 6, 1))
        
        # Step through each physical member in the model
        for phys_member in self.Members.values():
            
            # Step through each sub-member and add terms
            for member in phys_member.sub_members.values():

                # Get the member's global fixed end reaction vector
                # Storing it as a local variable eliminates the need to rebuild it every time a term is needed
                member_FER = member.FER(combo_name)

                # Step through each term in the member's fixed end reaction vector
                # 'a' below is the row index in the member's fixed end reaction vector
                # 'm' below is the corresponding row index in the global fixed end reaction vector
                for a in range(12):
                    
                    # Determine if index 'a' is related to the i-node or j-node
                    if a < 6:
                        # Find the corresponding index 'm' in the global fixed end reaction vector
                        m = member.i_node.ID * 6 + a
                    else:
                        # Find the corresponding index 'm' in the global fixed end reaction vector
                        m = member.j_node.ID * 6 + (a - 6)
                    
                    # Now that 'm' is known, place the term in the global fixed end reaction vector
                    FER[m, 0] += member_FER[a, 0]
        
        # Add terms for each rectangle in the model
        for plate in self.Plates.values():
            
            # Get the quadrilateral's global fixed end reaction vector
            # Storing it as a local variable eliminates the need to rebuild it every time a term is needed
            plate_FER = plate.FER(combo_name)

            # Step through each term in the quadrilateral's fixed end reaction vector
            # 'a' below is the row index in the quadrilateral's fixed end reaction vector
            # 'm' below is the corresponding row index in the global fixed end reaction vector
            for a in range(24):
                
                # Determine if index 'a' is related to the i-node, j-node, m-node, or n-node
                if a < 6:
                    # Find the corresponding index 'm' in the global fixed end reaction vector
                    m = plate.i_node.ID*6 + a
                elif a < 12:
                    # Find the corresponding index 'm' in the global fixed end reaction vector
                    m = plate.j_node.ID*6 + (a - 6)
                elif a < 18:
                    # Find the corresponding index 'm' in the global fixed end reaction vector
                    m = plate.m_node.ID*6 + (a - 12)
                else:
                    # Find the corresponding index 'm' in the global fixed end reaction vector
                    m = plate.n_node.ID*6 + (a - 18)
                
                # Now that 'm' is known, place the term in the global fixed end reaction vector
                FER[m, 0] += plate_FER[a, 0]

        # Add terms for each quadrilateral in the model
        for quad in self.Quads.values():
            
            # Get the quadrilateral's global fixed end reaction vector
            # Storing it as a local variable eliminates the need to rebuild it every time a term is needed
            quad_FER = quad.FER(combo_name)

            # Step through each term in the quadrilateral's fixed end reaction vector
            # 'a' below is the row index in the quadrilateral's fixed end reaction vector
            # 'm' below is the corresponding row index in the global fixed end reaction vector
            for a in range(24):
                
                # Determine if index 'a' is related to the i-node, j-node, m-node, or n-node
                if a < 6:
                    # Find the corresponding index 'm' in the global fixed end reaction vector
                    m = quad.i_node.ID*6 + a
                elif a < 12:
                    # Find the corresponding index 'm' in the global fixed end reaction vector
                    m = quad.j_node.ID*6 + (a - 6)
                elif a < 18:
                    # Find the corresponding index 'm' in the global fixed end reaction vector
                    m = quad.m_node.ID*6 + (a - 12)
                else:
                    # Find the corresponding index 'm' in the global fixed end reaction vector
                    m = quad.n_node.ID*6 + (a - 18)
                
                # Now that 'm' is known, place the term in the global fixed end reaction vector
                FER[m, 0] += quad_FER[a, 0]

        # Return the global fixed end reaction vector
        return FER
    
    def P(self, combo_name='Combo 1'):
        """Assembles and returns the global nodal force vector.

        :param combo_name: The name of the load combination to get the force vector for. Defaults
                           to 'Combo 1'.
        :type combo_name: str, optional
        :return: The global nodal force vector.
        :rtype: array
        """
            
        # Initialize a zero vector to hold all the terms
        P = zeros((len(self.Nodes)*6, 1))
        
        # Get the load combination for the given 'combo_name'
        combo = self.LoadCombos[combo_name]

        # Add terms for each node in the model
        for node in self.Nodes.values():
            
            # Get the node's ID
            ID = node.ID

            # Step through each load factor in the load combination
            for case, factor in combo.factors.items():

                # Add the node's loads to the global nodal load vector
                for load in node.NodeLoads:

                    if load[2] == case:

                        if load[0] == 'FX':
                            P[ID*6 + 0, 0] += factor*load[1]
                        elif load[0] == 'FY':
                            P[ID*6 + 1, 0] += factor*load[1]
                        elif load[0] == 'FZ':
                            P[ID*6 + 2, 0] += factor*load[1]
                        elif load[0] == 'MX':
                            P[ID*6 + 3, 0] += factor*load[1]
                        elif load[0] == 'MY':
                            P[ID*6 + 4, 0] += factor*load[1]
                        elif load[0] == 'MZ':
                            P[ID*6 + 5, 0] += factor*load[1]
        
        # Return the global nodal force vector
        return P

    def D(self, combo_name='Combo 1'):
        """Returns the global displacement vector for the model.

        :param combo_name: The name of the load combination to get the results for. Defaults to
                           'Combo 1'.
        :type combo_name: str, optional
        :return: The global displacement vector for the model
        :rtype: array
        """
 
        # Return the global displacement vector
        return self._D[combo_name]

    def analyze(self, log=False, check_stability=True, check_statics=False, max_iter=30, sparse=True, combo_tags=None):
        """Performs first-order static analysis. Iterations are performed if tension-only members or compression-only members are present.

        :param log: Prints the analysis log to the console if set to True. Default is False.
        :type log: bool, optional
        :param check_stability: When set to `True`, checks for nodal instabilities. This slows down analysis a little. Default is `True`.
        :type check_stability: bool, optional
        :param check_statics: When set to `True`, causes a statics check to be performed
        :type check_statics: bool, optional
        :param max_iter: The maximum number of iterations to try to get convergence for tension/compression-only analysis. Defaults to 30.
        :type max_iter: int, optional
        :param sparse: Indicates whether the sparse matrix solver should be used. A matrix can be considered sparse or dense depening on how many zero terms there are. Structural stiffness matrices often contain many zero terms. The sparse solver can offer faster solutions for such matrices. Using the sparse solver on dense matrices may lead to slower solution times.
        :type sparse: bool, optional
        :raises Exception: _description_
        :raises Exception: _description_
        """

        if log:
            print('+-----------+')
            print('| Analyzing |')
            print('+-----------+')

        # Import `scipy` features if the sparse solver is being used
        if sparse == True:
            from PyNite.Solvers import spsolve

        # Prepare the model for analysis
        Analysis._prepare_model(self)

        # Get the auxiliary list used to determine how the matrices will be partitioned
        D1_indices, D2_indices, D2 = Analysis._partition_D(self)

        # Identify which load combinations have the tags the user has given
        combo_list = Analysis._identify_combos(self, combo_tags)

        # Step through each load combination
        for combo in combo_list:

            if log:
                print('')
                print('- Analyzing load combination ' + combo.name)

            # Keep track of the number of iterations
            iter_count = 1
            convergence = False
            divergence = False

            # Iterate until convergence or divergence occurs
            while convergence == False and divergence == False:
                
                # Check for tension/compression-only divergence
                if iter_count > max_iter:
                    divergence = True
                    raise Exception('Model diverged during tension/compression-only analysis')
                
                # Get the partitioned global stiffness matrix K11, K12, K21, K22
                if sparse == True:
                    K11, K12, K21, K22 = Analysis._partition(self, self.K(combo.name, log, check_stability, sparse).tolil(), D1_indices, D2_indices)
                else:
                    K11, K12, K21, K22 = Analysis._partition(self, self.K(combo.name, log, check_stability, sparse), D1_indices, D2_indices)

                # Get the partitioned global fixed end reaction vector
                FER1, FER2 = Analysis._partition(self, self.FER(combo.name), D1_indices, D2_indices)

                # Get the partitioned global nodal force vector       
                P1, P2 = Analysis._partition(self, self.P(combo.name), D1_indices, D2_indices)          

                # Calculate the global displacement vector
                if log: print('- Calculating global displacement vector')
                if K11.shape == (0, 0):
                    # All displacements are known, so D1 is an empty vector
                    D1 = []
                else:
                    try:
                        # Calculate the unknown displacements D1
                        if sparse == True:
                            # The partitioned stiffness matrix is in `lil` format, which is great
                            # for memory, but slow for mathematical operations. The stiffness
                            # matrix will be converted to `csr` format for mathematical operations.
                            # The `@` operator performs matrix multiplication on sparse matrices.
                            D1 = spsolve(K11.tocsr(), subtract(subtract(P1, FER1), K12.tocsr() @ D2))
                            D1 = D1.reshape(len(D1), 1)
                        else:
                            D1 = solve(K11, subtract(subtract(P1, FER1), matmul(K12, D2)))
                    except:
                        # Return out of the method if 'K' is singular and provide an error message
                        raise Exception('The stiffness matrix is singular, which implies rigid body motion. The structure is unstable. Aborting analysis.')

                # Store the calculated displacements to the model and the nodes in the model
                Analysis._store_displacements(self, D1, D2, D1_indices, D2_indices, combo)
                
                # Check for tension/compression-only convergence
                convergence = Analysis._check_TC_convergence(self, combo.name, log=log)

                if convergence == False:
                    if log: print('- Tension/compression-only analysis did not converge. Adjusting stiffness matrix and reanalyzing.')
                else:
                    if log: print('- Tension/compression-only analysis converged after ' + str(iter_count) + ' iteration(s)')

                # Keep track of the number of tension/compression only iterations
                iter_count += 1

        # Calculate reactions
        Analysis._calc_reactions(self, log, combo_tags)

        if log:
            print('')     
            print('- Analysis complete')
            print('')

        # Check statics if requested
        if check_statics == True:
            Analysis._check_statics(self, combo_tags)
        
        # Flag the model as solved
        self.solution = 'Linear TC'

    def analyze_linear(self, log=False, check_stability=True, check_statics=False, sparse=True, combo_tags=None):
        """Performs first-order static analysis. This analysis procedure is much faster since it only assembles the global stiffness matrix once, rather than once for each load combination. It is not appropriate when non-linear behavior such as tension/compression only analysis or P-Delta analysis are required.

        :param log: Prints the analysis log to the console if set to True. Default is False.
        :type log: bool, optional
        :param check_stability: When set to True, checks the stiffness matrix for any unstable degrees of freedom and reports them back to the console. This does add to the solution time. Defaults to True.
        :type check_stability: bool, optional
        :param check_statics: When set to True, causes a statics check to be performed. Defaults to False.
        :type check_statics: bool, optional
        :param sparse: Indicates whether the sparse matrix solver should be used. A matrix can be considered sparse or dense depening on how many zero terms there are. Structural stiffness matrices often contain many zero terms. The sparse solver can offer faster solutions for such matrices. Using the sparse solver on dense matrices may lead to slower solution times. Be sure ``scipy`` is installed to use the sparse solver. Default is True.
        :type sparse: bool, optional
        :raises Exception: Occurs when a singular stiffness matrix is found. This indicates an unstable structure has been modeled.
        """

        if log:
            print('+-------------------+')
            print('| Analyzing: Linear |')
            print('+-------------------+')
        
        # Import `scipy` features if the sparse solver is being used
        if sparse == True:
            from scipy.sparse.linalg import spsolve

        # Prepare the model for analysis
        Analysis._prepare_model(self)

        # Get the auxiliary list used to determine how the matrices will be partitioned
        D1_indices, D2_indices, D2 = Analysis._partition_D(self)

        # Get the partitioned global stiffness matrix K11, K12, K21, K22
        # Note that for linear analysis the stiffness matrix can be obtained for any load combination, as it's the same for all of them
        combo_name = list(self.LoadCombos.keys())[0]
        if sparse == True:
            K11, K12, K21, K22 = Analysis._partition(self, self.K(combo_name, log, check_stability, sparse).tolil(), D1_indices, D2_indices)
        else:
            K11, K12, K21, K22 = Analysis._partition(self, self.K(combo_name, log, check_stability, sparse), D1_indices, D2_indices)

        # Identify which load combinations have the tags the user has given
        combo_list = Analysis._identify_combos(self, combo_tags)

        # Step through each load combination
        for combo in combo_list:

            if log:
                print('')
                print('- Analyzing load combination ' + combo.name)

            # Get the partitioned global fixed end reaction vector
            FER1, FER2 = Analysis._partition(self, self.FER(combo.name), D1_indices, D2_indices)

            # Get the partitioned global nodal force vector       
            P1, P2 = Analysis._partition(self, self.P(combo.name), D1_indices, D2_indices)          

            # Calculate the global displacement vector
            if log: print('- Calculating global displacement vector')
            if K11.shape == (0, 0):
                # All displacements are known, so D1 is an empty vector
                D1 = []
            else:
                try:
                    # Calculate the unknown displacements D1
                    if sparse == True:
                        # The partitioned stiffness matrix is in `lil` format, which is great
                        # for memory, but slow for mathematical operations. The stiffness
                        # matrix will be converted to `csr` format for mathematical operations.
                        # The `@` operator performs matrix multiplication on sparse matrices.
                        D1 = spsolve(K11.tocsr(), subtract(subtract(P1, FER1), K12.tocsr() @ D2))
                        D1 = D1.reshape(len(D1), 1)
                    else:
                        D1 = solve(K11, subtract(subtract(P1, FER1), matmul(K12, D2)))
                except:
                    # Return out of the method if 'K' is singular and provide an error message
                    raise Exception('The stiffness matrix is singular, which implies rigid body motion. The structure is unstable. Aborting analysis.')

            # Store the calculated displacements to the model and the nodes in the model
            Analysis._store_displacements(self, D1, D2, D1_indices, D2_indices, combo)

        # Calculate reactions
        Analysis._calc_reactions(self, log, combo_tags)

        if log:
            print('')     
            print('- Analysis complete')
            print('')

        # Check statics if requested
        if check_statics == True:
            Analysis._check_statics(self, combo_tags)
        
        # Flag the model as solved
        self.solution = 'Linear'

    def analyze_PDelta(self, log=False, check_stability=True, max_iter=30, sparse=True, combo_tags=None):
        """Performs second order (P-Delta) analysis. This type of analysis is appropriate for most models using beams, columns and braces. Second order analysis is usually required by material specific codes. The analysis is iterative and takes longer to solve. Models with slender members and/or members with combined bending and axial loads will generally have more significant P-Delta effects. P-Delta effects in plates/quads are not considered.

        :param log: Prints updates to the console if set to True. Default is False.
        :type log: bool, optional
        :param check_stability: When set to True, checks the stiffness matrix for any unstable degrees of freedom and reports them back to the console. This does add to the solution time. Defaults to True.
        :type check_stability: bool, optional
        :param max_iter: The maximum number of iterations permitted. If this value is exceeded the program will report divergence. Defaults to 30.
        :type max_iter: int, optional
        :param sparse: Indicates whether the sparse matrix solver should be used. A matrix can be considered sparse or dense depening on how many zero terms there are. Structural stiffness matrices often contain many zero terms. The sparse solver can offer faster solutions for such matrices. Using the sparse solver on dense matrices may lead to slower solution times. Be sure ``scipy`` is installed to use the sparse solver. Default is True.
        :type sparse: bool, optional
        :raises ValueError: Occurs when there is a singularity in the stiffness matrix, which indicates an unstable structure.
        :raises Exception: Occurs when a model fails to converge.
        """
        
        if log:
            print('+--------------------+')
            print('| Analyzing: P-Delta |')
            print('+--------------------+')

        # Import `scipy` features if the sparse solver is being used
        if sparse == True:
            from scipy.sparse.linalg import spsolve

        # Prepare the model for analysis
        Analysis._prepare_model(self)
        
        # Get the auxiliary list used to determine how the matrices will be partitioned
        D1_indices, D2_indices, D2 = Analysis._partition_D(self)

        # Identify which load combinations have the tags the user has given
        combo_list = Analysis._identify_combos(self, combo_tags)

        # Step through each load combination
        for combo in combo_list:

            # Get the partitioned global fixed end reaction vector
            FER1, FER2 = Analysis._partition(self, self.FER(combo.name), D1_indices, D2_indices)

            # Get the partitioned global nodal force vector       
            P1, P2 = Analysis._partition(self, self.P(combo.name), D1_indices, D2_indices)

            # Run the P-Delta analysis for this load combination
            Analysis._PDelta_step(self, combo.name, P1, FER1, D1_indices, D2_indices, D2, log, sparse, check_stability, max_iter, True)
        
        # Calculate reactions
        Analysis._calc_reactions(self, log, combo_tags)

        if log:
            print('')
            print('- Analysis complete')
            print('')
        
        # Flag the model as solved
        self.solution = 'P-Delta'
    
    def _not_ready_yet_analyze_pushover(self, log=False, check_stability=True, push_combo='Push', max_iter=30, tol=0.01, sparse=True, combo_tags=None):

        if log:
            print('+---------------------+')
            print('| Analyzing: Pushover |')
            print('+---------------------+')
        
        # Import `scipy` features if the sparse solver is being used
        if sparse == True:
            from scipy.sparse.linalg import spsolve

        # Prepare the model for analysis
        Analysis._prepare_model(self)
        
        # Get the auxiliary list used to determine how the matrices will be partitioned
        D1_indices, D2_indices, D2 = Analysis._partition_D(self)

        # Identify and tag the primary load combinations the pushover load will be added to
        for combo in self.LoadCombos.values():

            # No need to tag the pushover combo
            if combo.name != push_combo:

                # Add 'primary' to the combo's tags if it's not already there
                if combo.combo_tags is None:
                    combo.combo_tags = ['primary']
                elif 'primary' not in combo.combo_tags:
                    combo.combo_tags.append('primary')

        # Identify which load combinations have the tags the user has given
        # TODO: Remove the pushover combo istelf from `combo_list`
        combo_list = Analysis._identify_combos(self, combo_tags)
        combo_list = [combo for combo in combo_list if combo.name != push_combo]

        # Step through each load combination
        for combo in combo_list:
            
            # Skip the pushover combo
            if combo.name == push_combo:
                continue

            if log:
                print('')
                print('- Analyzing load combination ' + combo.name)
            
            # Reset nonlinear material member end forces to zero
            for member in self.Members.values():
                member._fxi, member._myi, member._mzi = 0, 0, 0
                member._fxj, member._myj, member._mzj = 0, 0, 0

            # Get the pushover load step and initialize the load factor
            load_step = list(self.LoadCombos[push_combo].factors.values())[0]
            load_factor = load_step
            step_num = 1
            
            # Get the partitioned global fixed end reaction vector
            FER1, FER2 = Analysis._partition(self, self.FER(combo.name), D1_indices, D2_indices)

            # Get the partitioned global nodal force vector       
            P1, P2 = Analysis._partition(self, self.P(combo.name), D1_indices, D2_indices)

            # Get the partitioned global fixed end reaction vector for a pushover load increment
            FER1_push, FER2_push = Analysis._partition(self, self.FER(push_combo), D1_indices, D2_indices)

            # Get the partitioned global nodal force vector for a pushover load increment
            P1_push, P2_push = Analysis._partition(self, self.P(push_combo), D1_indices, D2_indices)

            # Solve the current load combination without the pushover load applied
            Analysis._PDelta_step(self, combo.name, P1, FER1, D1_indices, D2_indices, D2, log, sparse, check_stability, max_iter, first_step=True)

            # Since a P-Delta analysis was just run, we'll need to correct the solution to flag it
            # as 'pushover' instead of 'PDelta'
            self.solution = 'Pushover'

            # Apply the pushover load in steps, summing deformations as we go, until the full
            # pushover load has been analyzed
            while load_factor <= 1:
                
                # Inform the user which pushover load step we're on
                if log:
                    print('- Beginning pushover load step #' + str(step_num))
                
                # Reset all member plastic load reversal flags to be `False`
                for member in self.Members.values():
                    member.pl_reverse = False

                # Run/rerun this load step until no new unloaded member flags exist
                run_step = True
                while run_step == True:

                    # Assume this iteration will converge
                    run_step = False

                    # Store the model's current displacements in case we need to revert
                    D_temp = self._D

                    # Run or rerun the next pushover load step
                    d_Delta = Analysis._pushover_step(self, combo.name, push_combo, step_num, P1_push, FER1_push, D1_indices, D2_indices, D2, log, sparse, check_stability)

                # Update nonlinear material member end forces for each member
                for member in self.Members.values():
                    member._fxi = member.f(combo.name, push_combo, step_num)[0, 0]
                    member._myi = member.f(combo.name, push_combo, step_num)[4, 0]
                    member._mzi = member.f(combo.name, push_combo, step_num)[5, 0]
                    member._fxj = member.f(combo.name, push_combo, step_num)[6, 0]
                    member._myj = member.f(combo.name, push_combo, step_num)[10, 0]
                    member._mzj = member.f(combo.name, push_combo, step_num)[11, 0]

                # Move on to the next load step
                load_factor += load_step
                step_num += 1

        # Calculate reactions for every primary load combination
        Analysis._calc_reactions(self, log, combo_tags=['primary'])

        if log:
            print('')
            print('- Analysis complete')
            print('')
        
        # Flag the model as solved
        self.solution = 'Pushover'
    
    def unique_name(self, dictionary, prefix):
        """Returns the next available unique name for a dictionary of objects.

        :param dictionary: The dictionary to get a unique name for.
        :type dictionary: dict
        :param prefix: The prefix to use for the unique name.
        :type prefix: str
        :return: A unique name for the dictionary.
        :rtype: str
        """

        # Select a trial value for the next available name
        name = prefix + str(len(dictionary) + 1)
        i = 2
        while name in dictionary.keys():
            name = prefix + str(len(dictionary) + i)
            i += 1
        
        # Return the next available name
        return name
    
    def rename(self):
        """
        Renames all the nodes and elements in the model.
        """

        # Rename each node in the model
        temp = self.Nodes.copy()
        id = 1
        for old_key in temp.keys():
            new_key = 'N' + str(id)
            self.Nodes[new_key] = self.Nodes.pop(old_key)
            self.Nodes[new_key].name = new_key
            id += 1
        
        # Rename each spring in the model
        temp = self.Springs.copy()
        id = 1
        for old_key in temp.keys():
            new_key = 'S' + str(id)
            self.Springs[new_key] = self.Springs.pop(old_key)
            self.Springs[new_key].name = new_key
            id += 1

        # Rename each member in the model
        temp = self.Members.copy()
        id = 1
        for old_key in temp.keys():
            new_key = 'M' + str(id)
            self.Members[new_key] = self.Members.pop(old_key)
            self.Members[new_key].name = new_key
            id += 1
        
        # Rename each plate in the model
        temp = self.Plates.copy()
        id = 1
        for old_key in temp.keys():
            new_key = 'P' + str(id)
            self.Plates[new_key] = self.Plates.pop(old_key)
            self.Plates[new_key].name = new_key
            id += 1
        
        # Rename each quad in the model
        temp = self.Quads.copy()
        id = 1
        for old_key in temp.keys():
            new_key = 'Q' + str(id)
            self.Quads[new_key] = self.Quads.pop(old_key)
            self.Quads[new_key].name = new_key
            id += 1

    def orphaned_nodes(self):
        """
        Returns a list of the names of nodes that are not attached to any elements.
        """

        # Initialize a list of orphaned nodes
        orphans = []

        # Step through each node in the model
        for node in self.Nodes.values():

            orphaned = False

            # Check to see if the node is attached to any elements
            quads = [quad.name for quad in self.Quads.values() if quad.i_node == node or quad.j_node == node or quad.m_node == node or quad.n_node == node]
            plates = [plate.name for plate in self.Plates.values() if plate.i_node == node or plate.j_node == node or plate.m_node == node or plate.n_node == node]
            members = [member.name for member in self.Members.values() if member.i_node == node or member.j_node == node]
            springs = [spring.name for spring in self.Springs.values() if spring.i_node == node or spring.j_node == node]

            # Determine if the node is orphaned
            if quads == [] and plates == [] and members == [] and springs == []:
                orphaned = True
            
            # Add the orphaned nodes to the list of orphaned nodes
            if orphaned == True:
                orphans.append(node.name)
        
        return orphans
      <|MERGE_RESOLUTION|>--- conflicted
+++ resolved
@@ -3,14 +3,10 @@
 import warnings
 from math import isclose
 
-<<<<<<< HEAD
-from numpy import array, zeros, matmul, divide, subtract, atleast_2d
+
 from PyNite.Solvers import solve
-=======
 from numpy import array, zeros, matmul, divide, subtract, atleast_2d, all
-from numpy.linalg import solve
-
->>>>>>> 558b0695
+
 from PyNite.Node3D import Node3D
 from PyNite.Material import Material
 from PyNite.Section import Section
