--- conflicted
+++ resolved
@@ -1279,14 +1279,6 @@
         radius = self.radius
         h = self.h
 
-<<<<<<< HEAD
-        if self.axis == 'Y':
-            y = self.origin[1]
-        elif self.axis == 'X':
-            y = self.origin[0]
-        elif self.axis== 'Z':
-            y = self.origin[2]        
-=======
         # Set the cylinder base's local y-coordinate
         if self.axis == 'Y':
             y = self.origin[1]  
@@ -1294,7 +1286,6 @@
             y = self.origin[0]  
         elif self.axis == 'Z':
              y = self.origin[2]
->>>>>>> a0d7adec
 
         n = int(self.start_node[1:])
         q = int(self.start_element[1:])
