from __future__ import annotations  # Allows more recent type hints features
from typing import TYPE_CHECKING, Literal, Union, List
from math import isclose

from numpy import array, zeros, add, subtract, matmul, insert, dot, cross, divide, count_nonzero, concatenate
from numpy import linspace, vstack, hstack, allclose, radians, sin, cos
from numpy.linalg import inv, pinv, norm

import Pynite.FixedEndReactions
from Pynite.BeamSegZ import BeamSegZ
from Pynite.BeamSegY import BeamSegY

if TYPE_CHECKING:

    from typing import Dict, List, Tuple, Optional, Any, Literal

    from numpy import float64
    from numpy.typing import NDArray

    from Pynite.FEModel3D import FEModel3D
    from Pynite.Node3D import Node3D
    from Pynite.Material import Material
    from Pynite.Section import Section
    from Pynite.LoadCombo import LoadCombo


# %%
class Member3D():
    """
    A class representing a 3D frame element in a finite element model.

    Most users will not need to interface with this class directly. Rather, the physical member class, which inherits from this class and stitches together a seires of colinear `Member3D` objects will be more useful.
    """

    # '__plt' is used to store the 'pyplot' from matplotlib once it gets imported. Setting it to 'None' for now allows us to defer importing it until it's actually needed.
    __plt = None

# %%
    def __init__(self, model: FEModel3D, name: str, i_node: Node3D,
                 j_node: Node3D, material_name: str, section_name: str,
                 rotation: float = 0.0, tension_only: bool = False,
<<<<<<< HEAD
                 comp_only: bool = False, shear_deformable: bool = False) -> None:
=======
                 comp_only: bool = False, lumped_mass: bool = True) -> None:
>>>>>>> 89ebe06b
        """
        Initializes a new member.

        :param model: The finite element model this member belongs to
        :type model: FEModel3D
        :param name: A unique name for the member
        :type name: str
        :param i_node: The element's i-node (start node)
        :type i_node: Node3D
        :param j_node: The element's j-node (end node)
        :type j_node: Node3D
        :param material_name: The name of the material to use for this member
        :type material_name: str
        :param section_name: The name of the section to use for this member
        :type section_name: str
        :param rotation: Member rotation (degrees) about its local x-axis, defaults to 0.0
        :type rotation: float, optional
        :param tension_only: Indicates if the member is tension-only, defaults to False
        :type tension_only: bool, optional
        :param comp_only: Indicates if the member is compression-only, defaults to False
        :type comp_only: bool, optional
<<<<<<< HEAD
        :param shear_deformable: Indicates if the member is shear-deformable (Timoshenko-Ehrenfest Beam Theory), defaults to False
        :type shear_deformable: bool, optional
=======
        :param lumped_mass: Indicates if the member masses are lumped to the nodes, defaults to True
        :type lumped_mass: bool, optional
>>>>>>> 89ebe06b
        """
        self.name: str = name      # A unique name for the member given by the user
        self.ID: int | None = None        # Unique index number for the member assigned by the program
        self.i_node: Node3D = i_node  # The element's i-node
        self.j_node: Node3D = j_node  # The element's j-node

        try:
            self.material: Material = model.materials[material_name]  # The element's material
        except KeyError:
            raise NameError(f"No material named '{material_name}'")

        try:
            self.section: Section = model.sections[section_name]  # The element's section
        except KeyError:
            raise NameError(f"No section names '{section_name}'")

        # Variables used to track nonlinear material member end forces
        self._fxi: float = 0
        self._myi: float = 0
        self._mzi: float = 0
        self._fxj: float = 0
        self._myj: float = 0
        self._mzj: float = 0

        # Variable used to track plastic load reveral
        self.i_reversal: bool = False
        self.j_reversal: bool = False

        self.rotation: float = rotation  # Member rotation (degrees) about its local x-axis
        self.PtLoads: List[Tuple] = []  # A list of point loads & moments applied to the element (Direction, P, x, case='Case 1') or (Direction, M, x, case='Case 1')
        self.DistLoads: List[Tuple] = []       # A list of linear distributed loads applied to the element (Direction, w1, w2, x1, x2, case='Case 1')
        self.SegmentsZ: List[BeamSegZ] = []       # A list of mathematically continuous beam segments for z-bending
        self.SegmentsY: List[BeamSegY] = []       # A list of mathematically continuous beam segments for y-bending
        self.SegmentsX: List[BeamSegZ] = []       # A list of mathematically continuous beam segments for torsion
        self.Releases: List[bool] = [False, False, False, False, False, False, False, False, False, False, False, False]
        self.tension_only: bool = tension_only  # Indicates whether the member is tension-only
        self.comp_only: bool = comp_only  # Indicates whether the member is compression-only
<<<<<<< HEAD
        self.shear_deformable = shear_deformable # Indicates whether the member is shear-deformable
=======
        self.lumped_mass: bool = lumped_mass  # Indicates if the member masses are lumped to the nodes
>>>>>>> 89ebe06b

        # Members need to track whether they are active or not for any given load combination. They may become inactive for a load combination during a tension/compression-only analysis. This dictionary will be used when the model is solved.
        self.active: Dict[str, bool] = {}  # Key = load combo name, Value = True or False

        # The 'Member3D' object will store results for one load combination at a time. To reduce repetative calculations the '_solved_combo' variable will be used to track whether the member needs to be resegmented before running calculations for any given load combination.
        self._solved_combo: LoadCombo | None = None  # The current solved load combination

        # Members need a link to the model they belong to
        self.model: FEModel3D = model

# %%
    def L(self) -> float:
        """
        Returns the length of the member.

        :return: The length of the member
        :rtype: float
        """

        # Return the distance between the two nodes
        return self.i_node.distance(self.j_node)

    def _shear_constants(self) -> tuple[float, float]: 
        """
        Returns the shear deformation constants of the beam

        : return: The shear constants of the beam (Z-axis bending, Y-axis bending)
        : rtype: tuple[float, float]
        """

        # If not shear-deformable, return zero shear deformation constants to make it Euler-Bernoulli Beam
        if not self.shear_deformable:
            return 0, 0
        
        # Check if shear correction factors are defined in section
        ksy = self.section.ksy
        ksz = self.section.ksz
        if ksy is None or ksz is None:
            raise Exception('Shear correction factors should be defined for sections assigned to shear-deformable members.')

        # Get the properties needed
        E = self.material.E
        G = self.material.G
        Iy = self.section.Iy
        Iz = self.section.Iz
        A = self.section.A
        A = self.section.A
        L = self.L()

        # Calculate and return shear deformation constants
        return 12*E*Iz/G/A/ksy/L**2, 12*E*Iy/G/A/ksz/L**2

# %%
    def _partition_D(self) -> Tuple[List[int], List[int]]:
        """
        Builds lists of unreleased and released degree of freedom indices for the member.

        Returns
        -------
        R1_indices : list
            A list of the indices for the unreleased DOFs
        R2_indices : list
            A list of the indices for the released DOFs
        """

        R1_indices = []
        R2_indices = []
        for i in range(12):
            if self.Releases[i] == False:
                R1_indices.append(i)
            else:
                R2_indices.append(i)

        return R1_indices, R2_indices

# %%
    def k(self) -> NDArray[Any]:
        """
        Returns the condensed (and expanded) local stiffness matrix for the member.

        :return: The condensed local stiffness matrix
        :rtype: ndarray
        """

        # Partition the local stiffness matrix as 4 submatrices in
        # preparation for static condensation
        k11, k12, k21, k22 = self._partition(self._k_unc())

        # Calculate the condensed local stiffness matrix
        k_Condensed = subtract(k11, matmul(matmul(k12, inv(k22)), k21))

        # Expand the condensed local stiffness matrix
        i = 0
        for DOF in self.Releases:

            if DOF == True:
                k_Condensed = insert(k_Condensed, i, 0, axis=0)
                k_Condensed = insert(k_Condensed, i, 0, axis=1)

            i += 1

        # Return the local stiffness matrix, with end releases applied
        return k_Condensed

# %%
    def _k_unc(self) -> NDArray[float64]:
        """
        Returns the uncondensed local stiffness matrix for the member.

        :return: The uncondensed local stiffness matrix
        :rtype: NDArray[float64]
        """

        # Get the properties needed to form the local stiffness matrix
        E = self.material.E
        G = self.material.G
        Iy = self.section.Iy
        Iz = self.section.Iz
        J = self.section.J
        A = self.section.A
        L = self.L()
        
        # Get the shear deformation constants
        sdcz, sdcy = self._shear_constants()

        # Calculate coefficients for bending
        cz = E*Iz/(sdcz + 1) # For bending about (z axis)
        cy = E*Iy/(sdcy + 1) # For bending about (y axis)

        # Create the uncondensed local stiffness matrix
        k = array([[A*E/L,  0,              0,              0,      0,              0,              -A*E/L, 0,              0,              0,      0,              0               ],
                   [0,      12*cz/L**3,     0,              0,      0,              6*cz/L**2,      0,      -12*cz/L**3,    0,              0,      0,              6*cz/L**2       ],
                   [0,      0,              12*cy/L**3,     0,      -6*cy/L**2,     0,              0,      0,              -12*cy/L**3,    0,      -6*cy/L**2,     0               ],
                   [0,      0,              0,              G*J/L,  0,              0,              0,      0,              0,              -G*J/L, 0,              0               ],
                   [0,      0,              -6*cy/L**2,     0,      cy*(4+sdcy)/L,  0,              0,      0,              6*cy/L**2,      0,      cy*(2-sdcy)/L,  0               ],
                   [0,      6*cz/L**2,      0,              0,      0,              cz*(4+sdcz)/L,  0,      -6*cz/L**2,     0,              0,      0,              cz*(2-sdcz)/L   ],
                   [-A*E/L, 0,              0,              0,      0,              0,              A*E/L,  0,              0,              0,      0,              0               ],
                   [0,      -12*cz/L**3,    0,              0,      0,              -6*cz/L**2,     0,      12*cz/L**3,     0,              0,      0,              -6*cz/L**2      ],
                   [0,      0,              -12*cy/L**3,    0,      6*cy/L**2,      0,              0,      0,              12*cy/L**3,     0,      6*cy/L**2,      0               ],
                   [0,      0,              0,              -G*J/L, 0,              0,              0,      0,              0,              G*J/L,  0,              0               ],
                   [0,      0,              -6*cy/L**2,     0,      cy*(2-sdcy)/L,  0,              0,      0,              6*cy/L**2,      0,      cy*(4+sdcy)/L,  0               ],
                   [0,      6*cz/L**2,      0,              0,      0,              cz*(2-sdcz)/L,  0,      -6*cz/L**2,     0,              0,      0,              cz*(4+sdcz)/L   ]])

        # Return the uncondensed local stiffness matrix
        return k

    def kg(self, P: float = 0) -> NDArray[float64]:
        """
        Returns the condensed (expanded) local geometric stiffness matrix for the member.

        Parameters
        ----------
        P : number, optional
            The axial force acting on the member (compression = +, tension = -)

        :return: The condensed local geometric stiffness matrix
        :rtype: NDArray[float64]
        """

        # Get the properties needed to form the local geometric stiffness matrix
        Ip = self.section.Iy + self.section.Iz
        A = self.section.A
        L = self.L()

        # Create the uncondensed local geometric stiffness matrix
        kg = array([[1,  0,    0,     0,     0,         0,         -1, 0,     0,    0,     0,         0        ],
                    [0,  6/5,  0,     0,     0,         L/10,      0,  -6/5,  0,    0,     0,         L/10     ],
                    [0,  0,    6/5,   0,     -L/10,     0,         0,  0,     -6/5, 0,     -L/10,     0        ],
                    [0,  0,    0,     Ip/A,  0,         0,         0,  0,     0,    -Ip/A, 0,         0        ],
                    [0,  0,    -L/10, 0,     2*L**2/15, 0,         0,  0,     L/10, 0,     -L**2/30,  0        ],
                    [0,  L/10, 0,     0,     0,         2*L**2/15, 0,  -L/10, 0,    0,     0,         -L**2/30 ],
                    [-1, 0,    0,     0,     0,         0,         1,  0,     0,    0,     0,         0        ],
                    [0,  -6/5, 0,     0,     0,         -L/10,     0,  6/5,   0,    0,     0,         -L/10    ],
                    [0,  0,    -6/5,  0,     L/10,      0,         0,  0,     6/5,  0,     L/10,      0        ],
                    [0,  0,    0,     -Ip/A, 0,         0,         0,  0,     0,    Ip/A,  0,         0        ],
                    [0,  0,    -L/10, 0,     -L**2/30,  0,         0,  0,     L/10, 0,     2*L**2/15, 0        ],
                    [0,  L/10, 0,     0,     0,         -L**2/30,  0,  -L/10, 0,    0,     0,         2*L**2/15]])

        kg = kg*P/L

        # Partition the geometric stiffness matrix as 4 submatrices in
        # preparation for static condensation
        kg11, kg12, kg21, kg22 = self._partition(kg)

        # Calculate the condensed local geometric stiffness matrix
        # Note that a matrix of zeros cannot be inverted, so if P is 0 an error will occur
        if isclose(P, 0.0):
            kg_Condensed = zeros(kg11.shape)
        else:
            kg_Condensed = subtract(kg11, matmul(matmul(kg12, inv(kg22)), kg21))

        # Expand the condensed local geometric stiffness matrix
        i = 0
        for DOF in self.Releases:

            if DOF == True:
                kg_Condensed = insert(kg_Condensed, i, 0, axis=0)
                kg_Condensed = insert(kg_Condensed, i, 0, axis=1)

            i += 1

        # Return the local geomtric stiffness matrix, with end releases applied
        return kg_Condensed

    def km(self, combo_name: str = 'Combo 1') -> NDArray[float64]:
        """Returns the local plastic reduction matrix for the element.

        :param combo_name: The name of the load combination to get the plastic reduction matrix for. Defaults to 'Combo 1'.
        :type combo_name: str, optional
        :return: The plastic reduction matrix for the element
        :rtype: NDArray[float64]
        """

        # List the degrees of freedom associated with axial and bending stiffnesses
        # dofs = [0, 3, 4, 6, 9, 10]

        # Get the elastic local stiffness matrix (for only axial and bending)
        # Note that using the entire stiffness matrix with all terms would lead to an uninvertible term later on
        ke = self.k()  # [dofs][:, dofs]

        # Get the member's axial force
        P = self._fxi

        # Get the geometric local stiffness matrix (for only axial and bending)
        kg = self.kg(P)  # [dofs][:, dofs]

        # Get the total elastic local stiffness matrix
        ke = add(ke, kg)

        # Get the gradient to the failure surface at at each end of the element
        if self.section is None:
            raise Exception(f'Nonlinear material analysis requires member sections to be defined. A section definition is missing for element {self.name}.')
        else:

            # Check for load reversal at the i-node
            if self.i_reversal == True:
                # Gi is a null vector if load reversal is occuring
                Gi = zeros((6, 1))
            else:
                Gi = self.section.G(self._fxi, self._myi, self._mzi)

            # Check for load reversal at the j-node
            if self.j_reversal == True:
                # Gj is a null vector if load reversal is occuring
                Gj = zeros((6, 1))
            else:
                Gj = self.section.G(self._fxj, self._myj, self._mzj)

        # Combine the gradients at the i and j-nodes
        zeros_array = zeros((6, 1))
        Gi = vstack((Gi, zeros_array))
        Gj = vstack((zeros_array, Gj))
        G = hstack((Gi, Gj))

        if self.name == 'M1a':
            M1a_Phi_i = self.section.Phi(self._fxi, self._myi, self._mzi)
            print(f'M1a Phi_i: {M1a_Phi_i}')
            # print(f'M1a Gi: {Gi}')

        # Calculate the plastic reduction matrix for each end of the element
        # TODO: Note that `ke` below already accounts for P-Delta effects and any member end releases which should spill into `km`. I believe end releases will resolve themselves because of this. We'll see how this tests when we get to testing. If it causes problems when end releases are applied we may need to adjust our calculation of G when end releases are present.
        # Check that G is not a zero matrix, which indicates no plastic behavior
        if allclose(G, 0, atol=1e-14):
            return zeros((12, 12))
        else:
            # Solve for `km` using a psuedo-inverse (pinv). The psuedo-inverse takes into account that we may have rows of zeros that make the matrix otherwise uninvertable.
            return -ke @ G @ pinv(G.T @ ke @ G) @ G.T @ ke


    def _m_unc(self, include_material_mass=True, mass_combo_name: str = '', direction: int = 2) -> NDArray[float64]:
        """
        Returns the uncondensed consistent mass matrix for the member in local coordinates.

        :param mass_combo_name: Optional load combination name to define mass via forces
        :return: The uncondensed local mass matrix
        :rtype: NDArray[float64]
        """
        
        if mass_combo_name: # i.e. not empty string
            # Calculate mass based on load combination forces (typically Z-direction)
            m_load_combo = self._m_from_load_combo(mass_combo_name, direction = direction)
            if include_material_mass:
                # Calculate mass based on material density and geometry
                m_density = self._m_from_material()                
                # Return the sum of the two mass matrices
                return m_density + m_load_combo
            else:
                return m_load_combo
        else:
            # Calculate mass based only on material density and geometry
            return self._m_from_material()


    def _m_from_material(self) -> NDArray[float64]:
        """Returns mass matrix based on material density and volume"""
        
        # Get the properties needed to form the local mass matrix
        rho = self.material.rho  # Mass density
        A = self.section.A
        L = self.L()
        
        # Calculate total mass of the member
        total_mass = rho * A * L

        if self.lumped_mass:

            m = self.lumped_m(total_mass, characteristic_length=L)

        else:
            m = self.consistent_m(total_mass)

        return m


    def consistent_m(self, total_mass) -> NDArray[float64]:
        # Get the properties needed to form the local mass matrix
        L = self.L()
        A = self.section.A
        J = self.section.J
        # Consistent mass matrix for 3D beam element
        m_coeff = array([
            [140,    0,      0,       0,       0,       0,     70,     0,      0,       0,       0,       0     ],
            [0,      156,    0,       0,       0,       22*L,  0,      54,     0,       0,       0,       -13*L ],
            [0,      0,      156,     0,       -22*L,   0,     0,      0,      54,      0,       13*L,    0     ],
            [0,      0,      0,       140*J/A, 0,       0,     0,      0,      0,       70*J/A,  0,       0     ],
            [0,      0,      -22*L,   0,       4*L**2,  0,     0,      0,      -13*L,   0,       -3*L**2, 0     ],
            [0,      22*L,   0,       0,       0,       4*L**2,0,      13*L,   0,       0,       0,       -3*L**2],
            [70,     0,      0,       0,       0,       0,     140,    0,      0,       0,       0,       0     ],
            [0,      54,     0,       0,       0,       13*L,  0,      156,    0,       0,       0,       -22*L ],
            [0,      0,      54,      0,       -13*L,   0,     0,      0,      156,     0,       22*L,    0     ],
            [0,      0,      0,       70*J/A,  0,       0,     0,      0,      0,       140*J/A, 0,       0     ],
            [0,      0,      13*L,    0,       -3*L**2, 0,     0,      0,      22*L,    0,       4*L**2,  0     ],
            [0,      -13*L,  0,       0,       0,       -3*L**2,0,     -22*L,  0,       0,       0,       4*L**2]
        ])
        
        # # Calculate sum of translational coefficients
        # trans_coeff_sum = 0
        # for i in [0, 1, 2, 6, 7, 8]:  # Translational DOFs
        #     for j in range(12):
        #         trans_coeff_sum += m_coeff[i, j]
        
        # print(f"DEBUG: Total mass = {total_mass:.2f} kg")
        # print(f"DEBUG: Sum of translational coefficients = {trans_coeff_sum}")
        # print(f"DEBUG: Expected sum for 2 nodes = 420")
        # print(f"DEBUG: Ratio = {trans_coeff_sum/420:.3f}")
        
        m = m_coeff * (total_mass / 420)

        return m

    def lumped_m(self, total_mass, characteristic_length=None) -> NDArray[float64]:
        # Get the properties needed to form the local mass matrix
        L = self.L()
        m = zeros((12, 12))
        # Distribute half mass to each node's translational DOFs
        nodal_mass = total_mass / 2
        m[0, 0] = nodal_mass   # FX i-node
        m[1, 1] = nodal_mass   # FY i-node  
        m[2, 2] = nodal_mass   # FZ i-node
        m[6, 6] = nodal_mass   # FX j-node
        m[7, 7] = nodal_mass   # FY j-node
        m[8, 8] = nodal_mass   # FZ j-node

        # Critical: Add small rotational inertia for numerical stability
        # Use characteristic length if provided, otherwise use member length
        if characteristic_length is None:
            characteristic_length = L
        
        # Calculate physically meaningful rotational inertia: I = m * r²
        # Using 1% of the characteristic length squared for small but meaningful inertia
        rotational_inertia = nodal_mass * (characteristic_length * 0.1) ** 2
        
        # Check rotational DOF freedom at member ends
        # i_releases = [self.Releases['Rxi'], self.Releases['Ryi'], self.Releases['Rzi']]
        # j_releases = [self.Releases['Rxj'], self.Releases['Ryj'], self.Releases['Rzj']]
        # If Releases is a list of 12 items [Dxi, Dyi, Dzi, Rxi, Ryi, Rzi, Dxj, Dyj, Dzj, Rxj, Ryj, Rzj]
        i_releases = [self.Releases[3], self.Releases[4], self.Releases[5]]    # Rxi, Ryi, Rzi
        j_releases = [self.Releases[9], self.Releases[10], self.Releases[11]]  # Rxj, Ryj, Rzj
        
        # i-node rotational DOFs (indices 3,4,5)
        if not i_releases[0] and not self.i_node.support_RX:
            m[3, 3] = rotational_inertia   # RX i-node
        if not i_releases[1] and not self.i_node.support_RY:
            m[4, 4] = rotational_inertia   # RY i-node
        if not i_releases[2] and not self.i_node.support_RZ:
            m[5, 5] = rotational_inertia   # RZ i-node
            
        # j-node rotational DOFs (indices 9,10,11)  
        if not j_releases[0] and not self.j_node.support_RX:
            m[9, 9] = rotational_inertia   # RX j-node
        if not j_releases[1] and not self.j_node.support_RY:
            m[10, 10] = rotational_inertia # RY j-node
        if not j_releases[2] and not self.j_node.support_RZ:
            m[11, 11] = rotational_inertia # RZ j-node

        return m


    def _m_from_load_combo(self, mass_combo_name: str, direction: int = 2) -> NDArray[float64]:
        """
        Returns mass matrix based on load combination forces (typically gravity/Z-direction).
        Converts force to mass using: mass = force / gravity
        """
        
        # Get gravitational acceleration (standard value, could be made configurable)
        g = 1.0 # user must scale the combo so that its units are mass e.g. 1.0/9.81 * DL   # m/s²
        
        # Calculate the total force from the load combination
        total_force = self._calculate_total_force_from_combo(mass_combo_name, direction=direction)
        
        # Convert force to mass: m = F / g
        total_mass = total_force / g
        
        if self.lumped_mass:
            m = self.lumped_m(total_mass, characteristic_length=self.L())

        else:    
            m = self.consistent_m(total_mass)
        
        return m


    def _calculate_total_force_from_combo(self, mass_combo_name: str, direction: int = 2) -> float:
        """
        Calculates the total force from a load combination in a specific local direction.
        
        Parameters:
        -----------
        mass_combo_name : str
            Name of the load combination to use for mass calculation
        direction : int
            Local direction component to extract: 0=X, 1=Y, 2=Z (default=2 for gravity/Z-direction)
        
        Returns:
        --------
        float
            Total force in the specified local direction (absolute value)
        """
        
        total_force = 0.0
        
        if mass_combo_name not in self.model.load_combos:
            print(f'Combo {mass_combo_name} not in {self.model.load_combos}')
            # raise NameError(f"No load combination named '{mass_combo_name}'")
            return total_force
        
        
        try:
            combo = self.model.load_combos[mass_combo_name]
        except KeyError:
            raise NameError(f"No load combination named '{mass_combo_name}'")
        
        # Get the transformation matrix once for efficiency
        T_local = self.T()[:3, :3]  # 3x3 rotation matrix
        
        # Sum forces from point loads
        for ptLoad in self.PtLoads:
            for case, factor in combo.factors.items():
                if ptLoad[3] == case:
                    load_magnitude = factor * ptLoad[1]
                    
                    if ptLoad[0] in ['FZ', 'Fz'] and direction == 2:
                        # Direct Z-direction force (most common case)
                        total_force += load_magnitude
                    elif ptLoad[0] in ['FX', 'FY', 'FZ']:
                        # Global direction forces - transform to local coordinates
                        global_vector = array([0.0, 0.0, 0.0])
                        if ptLoad[0] == 'FX':
                            global_vector[0] = 1
                        elif ptLoad[0] == 'FY':
                            global_vector[1] = 1  
                        elif ptLoad[0] == 'FZ':
                            global_vector[2] = 1
                        
                        local_vector = T_local @ global_vector
                        total_force += load_magnitude * local_vector[direction]
        
        # Sum forces from distributed loads
        for distLoad in self.DistLoads:
            for case, factor in combo.factors.items():
                if distLoad[5] == case:
                    length_loaded = distLoad[4] - distLoad[3]
                    
                    if distLoad[0] in ['FZ', 'Fz'] and direction == 2:
                        # Direct Z-direction distributed load
                        avg_load = (distLoad[1] + distLoad[2]) / 2
                        total_force += factor * avg_load * length_loaded
                    elif distLoad[0] in ['FX', 'FY', 'FZ']:
                        # Global direction distributed loads
                        global_w1 = array([0.0, 0.0, 0.0])
                        global_w2 = array([0.0, 0.0, 0.0])
                        
                        if distLoad[0] == 'FX': 
                            global_w1[0] = distLoad[1]
                            global_w2[0] = distLoad[2]
                        elif distLoad[0] == 'FY':
                            global_w1[1] = distLoad[1]
                            global_w2[1] = distLoad[2]
                        elif distLoad[0] == 'FZ':
                            global_w1[2] = distLoad[1]
                            global_w2[2] = distLoad[2]
                        
                        local_w1 = T_local @ global_w1
                        local_w2 = T_local @ global_w2
                        avg_load = (local_w1[direction] + local_w2[direction]) / 2
                        total_force += factor * avg_load * length_loaded
        
        return abs(total_force)  # Mass is always positive

    def m(self, include_material_mass=True, mass_combo_name: str = '', mass_combo_direction: int=2) -> NDArray[Any]:
        """
        Returns the condensed (and expanded) local mass matrix for the member.

        :param mass_combo_name: Optional load combination name to define mass via a load combination
        :return: The condensed local mass matrix
        :rtype: ndarray
        """
        
        # Check if there are any member end releases
        if True not in self.Releases:
            # If no releases, return the full uncondensed mass matrix
            return self._m_unc(include_material_mass=include_material_mass, mass_combo_name=mass_combo_name, direction=mass_combo_direction)
        
        # Partition the local mass matrix as 4 submatrices in
        # preparation for static condensation (same as stiffness matrix)
        R1_indices, R2_indices = self._partition_D()
        
        # Get the uncondensed mass matrix
        m_unc = self._m_unc(include_material_mass=include_material_mass, mass_combo_name=mass_combo_name, direction=mass_combo_direction)
        
        # Partition the mass matrix
        m11 = m_unc[R1_indices, :][:, R1_indices]
        m12 = m_unc[R1_indices, :][:, R2_indices] 
        m21 = m_unc[R2_indices, :][:, R1_indices]
        m22 = m_unc[R2_indices, :][:, R2_indices]
        
        # Calculate the condensed local mass matrix
        m_condensed = m11 - m12 @ pinv(m22) @ m21
        
        # Expand the condensed local mass matrix back to full size
        m_expanded = zeros((12, 12))
        for i, idx_i in enumerate(R1_indices):
            for j, idx_j in enumerate(R1_indices):
                m_expanded[idx_i, idx_j] = m_condensed[i, j]
        
        return m_expanded


    def M(self, include_material_mass:bool=True, mass_combo_name: str = '', mass_combo_direction: int = 2) -> NDArray[Any]:
        """Returns the member's global mass matrix. The mass matrix combines material density-based mass
           and/or load combination-based mass. For lumped mass formulation, rotational inertia is
           intelligently added only to free DOFs considering both member releases and node support
           conditions.

        :param include_material_mass: Whether to include mass from material density, defaults to True
        :type include_material_mass: bool, optional
        :param mass_combo_name: Load combination name for force-based mass calculation, defaults to ""
        :type mass_combo_name: str, optional
        :param mass_combo_direction: Direction for mass conversion: 0=X, 1=Y, 2=Z, defaults to 2
        :type mass_combo_direction: int, optional
        :return: Global mass matrix of shape (12, 12)
        :rtype: numpy.ndarray
        """
        
        # Get the member's local mass matrix
        m = self.m(include_material_mass=include_material_mass, mass_combo_name=mass_combo_name, mass_combo_direction=mass_combo_direction)
        
        # Get the member's transformation matrix
        T = self.T()
        
        # Calculate the global mass matrix
        # M_global = T^T * m_local * T
        M_global = T.T @ m @ T
        
        return M_global
    

    def lamb(self, model_Delta_D: NDArray[float64], combo_name: str = 'Combo 1', push_combo: str = 'Push', step_num: int = 1) -> NDArray[float64]:
        """
        Returns the `lambda` vector used in pushover analysis.

        `lambda` is a vector representing the magnitude of the plastic deformations in the member.

        :param model_Delta_D: The change in the global displacement vector calculated from the latest load step
        :type model_Delta_D: ndarray
        :param combo_name: The load combination name, defaults to 'Combo 1'
        :type combo_name: str, optional
        :param push_combo: The pushover load combination name, defaults to 'Push'
        :type push_combo: str, optional
        :param step_num: The current load step number, defaults to 1
        :type step_num: int, optional
        :return: The lambda vector
        :rtype: NDArray[float64]
        """

        # Obtain the change in the member's end displacements from the calculated displacement change vector
        Delta_D = array([model_Delta_D[self.i_node.ID*6 + 0],
                         model_Delta_D[self.i_node.ID*6 + 1],
                         model_Delta_D[self.i_node.ID*6 + 2],
                         model_Delta_D[self.i_node.ID*6 + 3],
                         model_Delta_D[self.i_node.ID*6 + 4],
                         model_Delta_D[self.i_node.ID*6 + 5],
                         model_Delta_D[self.j_node.ID*6 + 0],
                         model_Delta_D[self.j_node.ID*6 + 1],
                         model_Delta_D[self.j_node.ID*6 + 2],
                         model_Delta_D[self.j_node.ID*6 + 3],
                         model_Delta_D[self.j_node.ID*6 + 4],
                         model_Delta_D[self.j_node.ID*6 + 5]]).reshape(12, 1)

        # Convert the global changes in displacement to local coordinates
        Delta_d = self.T() @ Delta_D

        # Get the elastic local stiffness matrix (includeing goemetric stiffness)
        d_total = self.d(combo_name)  # Total displacements acting on the member at the current load stp
        delta_dx_total = d_total[6, 0] - d_total[0, 0]  # Change in displacement across the lenght of the member
        P = self.section.A*self.material.E/self.L()*delta_dx_total  # Axial load acting on the member at the current load step
        ke = self.k() + self.kg(P)  # Elastic stiffness (including geometric stiffness)

        # Get the gradient to the failure surface at at each end of the element
        if self.section is None:
            raise Exception(f'Nonlinear material analysis requires member sections to be defined. A section definition is missing for element {self.name}.')
        else:
            Gi = self.section.G(self._fxi, self._myi, self._mzi)
            Gj = self.section.G(self._fxj, self._myj, self._mzj)

        # Combine the gradients for the i and j-nodes
        zeros_array = zeros((6, 1))
        Gi = vstack((Gi, zeros_array))
        Gj = vstack((zeros_array, Gj))
        G = hstack((Gi, Gj))

        # Check if all terms in [G] are zero
        if allclose(G, 0, atol=1e-14):
            # No plasticity is occuring, so `lambda` is a 2x1 zero matrix
            return array([[0], [0]])
        else:
            # Note: `pinv` accounts for rows of zeros that would normally make the matrix singular
            return pinv(G.T @ ke @ G) @ G.T @ ke @ Delta_d

    def fer(self, combo_name: str = 'Combo 1') -> NDArray[float64]:
        """
        Returns the condensed (and expanded) local fixed end reaction vector for the member for the given load combination.

        :param combo_name: The name of the load combination to construct the fixed end reaction vector for
        :type combo_name: str
        :return: The fixed end reaction vector for the member
        :rtype: NDArray[float64]
        """

        # Get the lists of unreleased and released degree of freedom indices
        R1_indices, R2_indices = self._partition_D()

        # Partition the local stiffness matrix and local fixed end reaction vector
        k11, k12, k21, k22 = self._partition(self._k_unc())
        fer1, fer2 = self._partition(self._fer_unc(combo_name))

        # Calculate the condensed fixed end reaction vector
        ferCondensed = subtract(fer1, matmul(matmul(k12, inv(k22)), fer2))

        # Expand the condensed fixed end reaction vector
        i = 0
        for DOF in self.Releases:

            if DOF == True:
                ferCondensed = insert(ferCondensed, i, 0, axis=0)

            i += 1

        # Return the fixed end reaction vector        
        return ferCondensed

    def _fer_unc(self, combo_name:str = 'Combo 1') -> NDArray[float64]:
        """
        Returns the member's local fixed end reaction vector, ignoring the effects of end releases.
        Needed to apply the slope-deflection equation properly.
        """

        # Initialize the fixed end reaction vector
        fer = zeros((12, 1))

        # Get the requested load combination
        combo = self.model.load_combos[combo_name]

        # Get shear deformation constants. sdcz is for Fy or Mz. sdcy is for Fz or My
        sdcz, sdcy = self._shear_constants()

        # Loop through each load case and factor in the load combination
        for case, factor in combo.factors.items():

            # Sum the fixed end reactions for the point loads & moments
            for ptLoad in self.PtLoads:

                # Check if the current point load corresponds to the current load case
                if ptLoad[3] == case:

                    if ptLoad[0] == 'Fx':
                        fer = add(fer, Pynite.FixedEndReactions.FER_AxialPtLoad(factor*ptLoad[1], ptLoad[2], self.L()))
                    elif ptLoad[0] == 'Fy':
                        fer = add(fer, Pynite.FixedEndReactions.FER_PtLoad(factor*ptLoad[1], ptLoad[2], self.L(), 'Fy', sdcz))
                    elif ptLoad[0] == 'Fz':
                        fer = add(fer, Pynite.FixedEndReactions.FER_PtLoad(factor*ptLoad[1], ptLoad[2], self.L(), 'Fz', sdcy))
                    elif ptLoad[0] == 'Mx':
                        fer = add(fer, Pynite.FixedEndReactions.FER_Torque(factor*ptLoad[1], ptLoad[2], self.L()))
                    elif ptLoad[0] == 'My':
                        fer = add(fer, Pynite.FixedEndReactions.FER_Moment(factor*ptLoad[1], ptLoad[2], self.L(), 'My', sdcy))
                    elif ptLoad[0] == 'Mz':     
                        fer = add(fer, Pynite.FixedEndReactions.FER_Moment(factor*ptLoad[1], ptLoad[2], self.L(), 'Mz', sdcz))
                    elif ptLoad[0] == 'FX' or ptLoad[0] == 'FY' or ptLoad[0] == 'FZ':
                        FX, FY, FZ = 0, 0, 0
                        if ptLoad[0] == 'FX': FX = 1
                        if ptLoad[0] == 'FY': FY = 1
                        if ptLoad[0] == 'FZ': FZ = 1
                        f = self.T()[:3, :][:, :3] @ array([FX*ptLoad[1], FY*ptLoad[1], FZ*ptLoad[1]])
                        fer = add(fer, Pynite.FixedEndReactions.FER_AxialPtLoad(factor*f[0], ptLoad[2], self.L()))
                        fer = add(fer, Pynite.FixedEndReactions.FER_PtLoad(factor*f[1], ptLoad[2], self.L(), 'Fy', sdcz))
                        fer = add(fer, Pynite.FixedEndReactions.FER_PtLoad(factor*f[2], ptLoad[2], self.L(), 'Fz', sdcy))
                    elif ptLoad[0] == 'MX' or ptLoad[0] == 'MY' or ptLoad[0] == 'MZ':
                        MX, MY, MZ = 0, 0, 0
                        if ptLoad[0] == 'MX': MX = 1
                        if ptLoad[0] == 'MY': MY = 1
                        if ptLoad[0] == 'MZ': MZ = 1
                        f = self.T()[:3, :][:, :3] @ array([MX*ptLoad[1], MY*ptLoad[1], MZ*ptLoad[1]])
                        fer = add(fer, Pynite.FixedEndReactions.FER_Torque(factor*f[0], ptLoad[2], self.L()))
                        fer = add(fer, Pynite.FixedEndReactions.FER_Moment(factor*f[1], ptLoad[2], self.L(), 'My', sdcy))
                        fer = add(fer, Pynite.FixedEndReactions.FER_Moment(factor*f[2], ptLoad[2], self.L(), 'Mz', sdcz))
                    else:
                        raise Exception('Invalid member point load direction specified.')

            # Sum the fixed end reactions for the distributed loads
            for distLoad in self.DistLoads:

                # Check if the current distributed load corresponds to the current load case
                if distLoad[5] == case:

                    if distLoad[0] == 'Fx':
                        fer = add(fer, Pynite.FixedEndReactions.FER_AxialLinLoad(factor*distLoad[1], factor*distLoad[2], distLoad[3], distLoad[4], self.L()))
                    elif distLoad[0] == 'Fy':
                        fer = add(fer, Pynite.FixedEndReactions.FER_LinLoad(factor*distLoad[1], factor*distLoad[2], distLoad[3], distLoad[4], self.L(), 'Fy', sdcz))
                    elif distLoad[0] == 'Fz':
                        fer = add(fer, Pynite.FixedEndReactions.FER_LinLoad(factor*distLoad[1], factor*distLoad[2], distLoad[3], distLoad[4], self.L(), 'Fz', sdcy))
                    elif distLoad[0] == 'FX' or distLoad[0] == 'FY' or distLoad[0] == 'FZ':
                        FX, FY, FZ = 0, 0, 0
                        if distLoad[0] == 'FX': FX = 1
                        if distLoad[0] == 'FY': FY = 1
                        if distLoad[0] == 'FZ': FZ = 1
                        w1 = self.T()[:3, :][:, :3] @ array([FX*distLoad[1], FY*distLoad[1], FZ*distLoad[1]])
                        w2 = self.T()[:3, :][:, :3] @ array([FX*distLoad[2], FY*distLoad[2], FZ*distLoad[2]])
                        fer = add(fer, Pynite.FixedEndReactions.FER_AxialLinLoad(factor*w1[0], factor*w2[0], distLoad[3], distLoad[4], self.L()))
                        fer = add(fer, Pynite.FixedEndReactions.FER_LinLoad(factor*w1[1], factor*w2[1], distLoad[3], distLoad[4], self.L(), 'Fy', sdcz))
                        fer = add(fer, Pynite.FixedEndReactions.FER_LinLoad(factor*w1[2], factor*w2[2], distLoad[3], distLoad[4], self.L(), 'Fz', sdcy))

        # Return the fixed end reaction vector, uncondensed
        return fer

    def _partition(self, unp_matrix: NDArray[float64])-> tuple[Any, Any] | tuple[Any, Any, Any, Any]:
        """
        Partitions a matrix into sub-matrices based on unreleased and released degree of freedom indices.
        """

        # Create auxiliary lists of released/unreleased DOFs
        R1_indices, R2_indices = self._partition_D()

        # Partition the matrix by slicing
        if unp_matrix.shape[1] == 1:
            m1 = unp_matrix[R1_indices, :]
            m2 = unp_matrix[R2_indices, :]
            return m1, m2
        else:
            m11 = unp_matrix[R1_indices, :][:, R1_indices]
            m12 = unp_matrix[R1_indices, :][:, R2_indices]
            m21 = unp_matrix[R2_indices, :][:, R1_indices]
            m22 = unp_matrix[R2_indices, :][:, R2_indices]
            return  m11, m12, m21, m22

    def f(self, combo_name: str='Combo 1', push_combo: str = None, step_num: int = None) -> NDArray[float64]:
        """Returns the member's local end force vector for the given load combination.

        :param combo_name: The load combination to get the local end for vector for. Defaults to 'Combo 1'.
        :type combo_name: str, optional
        :return: The member's local end force vector for the given load combination.
        :rtype: array
        """

        # Calculate and return the member's local end force vector
        if self.model.solution == 'P-Delta':

            # Back-calculate the axial force on the member from the axial strain
            P = (self.d(combo_name)[6, 0] - self.d(combo_name)[0, 0])*self.section.A*self.material.E/self.L()

            return add(matmul(add(self.k(), self.kg(P)), self.d(combo_name)), self.fer(combo_name))

        # Check for a pushover analysis
        elif push_combo is not None and step_num is not None:

            # Calculate the axial force on the member from the latest elasto-plastic member end forces
            P = self._fxi

            # Calculate the total stiffness matrix
            kt = self.k() + self.kg(P) + self.km(combo_name)

            # Calculate the fixed end reaction vector for this load step
            fer = self.fer(combo_name) + self.fer(push_combo)*step_num

            # Retern the new member end forces
            return kt @ self.d(combo_name) + fer

        else:

            return self.k() @ self.d(combo_name) + self.fer(combo_name)

    def d(self, combo_name='Combo 1') -> NDArray[float64]:
        """
        Returns the member's local displacement vector.

        Parameters
        ----------
        combo_name : string
            The name of the load combination to construct the displacement vector for (not the load combination itself).
        """

        # Calculate and return the local displacement vector
        return self.T() @ self.D(combo_name)

    # Transformation matrix
    def T(self) -> NDArray[float64]:
        """
        Returns the transformation matrix for the member.
        """

        # Get the global coordinates for the two ends
        Xi = self.i_node.X
        Xj = self.j_node.X

        Yi = self.i_node.Y
        Yj = self.j_node.Y

        Zi = self.i_node.Z
        Zj = self.j_node.Z

        # Calculate the length of the member
        L = self.L()

        # Calculate the direction cosines for the local x-axis
        x = [(Xj - Xi)/L, (Yj - Yi)/L, (Zj - Zi)/L]

        # Calculate the remaining direction cosines.
        # For now, the local z-axis will be kept parallel to the global XZ plane in all cases. It will be adjusted later if a rotation has been applied to the member.
        # Vertical members
        if isclose(Xi, Xj) and isclose(Zi, Zj):

            # For vertical members, keep the local y-axis in the XY plane to make 2D problems easier to solve in the XY plane
            if Yj > Yi:
                y = [-1, 0, 0]
                z = [0, 0, 1]
            else:
                y = [1, 0, 0]
                z = [0, 0, 1]

        # Horizontal members
        elif isclose(Yi, Yj):

            # Find a vector in the direction of the local z-axis by taking the cross-product
            # of the local x-axis and the local y-axis. This vector will be perpendicular to
            # both the local x-axis and the local y-axis.
            y = [0, 1, 0]
            z = cross(x, y)

            # Divide the z-vector by its magnitude to produce a unit vector of direction cosines
            z = divide(z, (z[0]**2 + z[1]**2 + z[2]**2)**0.5)

        # Members neither vertical or horizontal
        else:

            # Find the projection of x on the global XZ plane
            proj = [Xj - Xi, 0, Zj - Zi]

            # Find a vector in the direction of the local z-axis by taking the cross-product
            # of the local x-axis and its projection on a plane parallel to the XZ plane. This
            # produces a vector perpendicular to both the local x-axis and its projection. This
            # vector will always be horizontal since it's parallel to the XZ plane. The order
            # in which the vectors are 'crossed' has been selected to ensure the y-axis always
            # has an upward component (i.e. the top of the beam is always on top).
            if Yj > Yi:
                z = cross(proj, x)
            else:
                z = cross(x, proj)

            # Divide the z-vector by its magnitude to produce a unit vector of direction cosines
            z = divide(z, (z[0]**2 + z[1]**2 + z[2]**2)**0.5)

            # Find the direction cosines for the local y-axis
            y = cross(z, x)
            y = divide(y, (y[0]**2 + y[1]**2 + y[2]**2)**0.5)

        # Check if the member is rotated
        if self.rotation != 0.0:

            # Convert the rotation angle to radians
            theta = radians(self.rotation)

            # Shorthand cosine and sine functions
            c = cos(theta)
            s = sin(theta)

            # Convert `x` to a numpy array
            u = array(x)

            # Rotate y using the Rodrigues formula
            v = array(y)
            y = v * c + cross(u, v) * s + u * (dot(u, v)) * (1 - c)
            y /= norm(y)

            # Rotate z using the Rodrigues formula
            v = array(z)
            z = v * c + cross(u, v) * s + u * (dot(u, v)) * (1 - c)
            z /= norm(z)

        # Create the direction cosines matrix
        dirCos = array([x, y, z])

        # Build the transformation matrix
        transMatrix = zeros((12, 12))
        transMatrix[0:3, 0:3] = dirCos
        transMatrix[3:6, 3:6] = dirCos
        transMatrix[6:9, 6:9] = dirCos
        transMatrix[9:12, 9:12] = dirCos

        return transMatrix

    # Member global stiffness matrix
    def K(self) -> NDArray[float64]:
        """Returns the global elastic stiffness matrix for the member.

        :return: The global elastic stiffness matrix for the member.
        :rtype: array
        """

        # Calculate and return the stiffness matrix in global coordinates
        return matmul(matmul(inv(self.T()), self.k()), self.T())

    def Kg(self, P: float=0.0):
        """Returns the global geometric stiffness matrix for the member. Used for P-Delta analysis.

        :param P: Member axial load. Defaults to 0.
        :type P: float, optional
        :return: The global geometric stiffness matrix for the member.
        :rtype: array
        """

        # Calculate and return the geometric stiffness matrix in global coordinates
        return matmul(matmul(inv(self.T()), self.kg(P)), self.T())

    def Km(self, combo_name: str) -> NDArray[float64]:
        """Returns the global plastic reduction matrix for the member. Used to modify member behavior for plastic hinges at the ends.

        :param combo_name: The name of the load combination to get the plastic reduction matrix for.
        :type combo_name: str
        :return: The global plastic reduction matrix for the member.
        :rtype: array
        """

        # Calculate and return the plastic reduction matrix in global coordinates
        return matmul(matmul(inv(self.T()), self.km(combo_name)), self.T())

    def F(self, combo_name: str='Combo 1') -> NDArray[float64]:
        """
        Returns the member's global end force vector for the given load combination.
        """

        # Calculate and return the global force vector
        return matmul(inv(self.T()), self.f(combo_name))

    def FER(self, combo_name: str = 'Combo 1') -> NDArray[float64]:
        """
        Returns the global fixed end reaction vector

        Parameters
        ----------
        combo_name : string
            The name of the load combination to calculate the fixed end reaction vector for (not the load combination itself).
        """

        # Calculate and return the fixed end reaction vector
        return matmul(inv(self.T()), self.fer(combo_name))

    def D(self, combo_name: str = 'Combo 1') -> NDArray[float64]:
        """
        Returns the member's global displacement vector.

        Parameters
        ----------
        combo_name : string
            The name of the load combination to construct the global
            displacement vector for (not the load combination itelf).
        """

        # Initialize the displacement vector
        D = zeros((12, 1))

        # TODO: I'm not sure this next block is the best way to handle inactive members - need to review
        # Read in the global displacements from the nodes
        # Apply axial displacements only if the member is active
        if self.active[combo_name] == True:
            D[0, 0] = self.i_node.DX[combo_name]
            D[6, 0] = self.j_node.DX[combo_name]

        # Apply the remaining displacements
        D[1, 0] = self.i_node.DY[combo_name]
        D[2, 0] = self.i_node.DZ[combo_name]
        D[3, 0] = self.i_node.RX[combo_name]
        D[4, 0] = self.i_node.RY[combo_name]
        D[5, 0] = self.i_node.RZ[combo_name]
        D[7, 0] = self.j_node.DY[combo_name]
        D[8, 0] = self.j_node.DZ[combo_name]
        D[9, 0] = self.j_node.RX[combo_name]
        D[10, 0] = self.j_node.RY[combo_name]
        D[11, 0] = self.j_node.RZ[combo_name]

        # Return the global displacement vector
        return D

    def shear(self, Direction: Literal['Fy', 'Fz'], x: float, combo_name: str = 'Combo 1') -> float:
        """
        Returns the shear at a point along the member's length.

        Parameters
        ----------
        Direction : string
            The direction in which to find the shear. Must be one of the following:
                'Fy' = Shear acting on the local y-axis.
                'Fz' = Shear acting on the local z-axis.
        x : number
            The location at which to find the shear.
        combo_name : string
            The name of the load combination to get the results for (not the load combination itself).
        """

        # Only calculate results if the member is currently active
        if self.active[combo_name]:

            # Segment the member if necessary
            if self._solved_combo is None or combo_name != self._solved_combo.name:
                self._segment_member(combo_name)
                self._solved_combo = self.model.load_combos[combo_name]

            # Check which direction is of interest
            if Direction == 'Fy':

                # Check which segment 'x' falls on
                for segment in self.SegmentsZ:
                    if round(x, 10) >= round(segment.x1, 10) and round(x, 10) < round(segment.x2, 10):
                        return segment.Shear(x - segment.x1)

                if isclose(x, self.L()):  
                    lastIndex = len(self.SegmentsZ) - 1
                    return self.SegmentsZ[lastIndex].Shear(x - self.SegmentsZ[lastIndex].x1)

            elif Direction == 'Fz':

                for segment in self.SegmentsY:

                    if round(x, 10) >= round(segment.x1, 10) and round(x, 10) < round(segment.x2, 10):

                        return segment.Shear(x - segment.x1)

                if isclose(x, self.L()):

                    lastIndex = len(self.SegmentsY) - 1
                    return self.SegmentsY[lastIndex].Shear(x - self.SegmentsY[lastIndex].x1)

        else:

            return 0

    def max_shear(self, Direction: Literal['Fy', 'Fz'], combo_tags: Union[str, List[str]] = 'Combo 1') -> float:
        """
        Returns the maximum shear force in the member for the specified direction
        and load combination(s).

        Parameters
        ----------
        Direction : Literal['Fy', 'Fz']
            The direction in which to find the maximum shear:
            - 'Fy' : Shear acting along the local y-axis.
            - 'Fz' : Shear acting along the local z-axis.
        combo_tags : str or list of str, optional
            Either:
            - A single load combination name (default: 'Combo 1').
            - A list of tags. In this case, all load combinations that contain
            **any** of the given tags will be evaluated, and the maximum shear
            across those combos will be returned.

        Returns
        -------
        float
            The maximum shear value in the specified direction for the given
            combination(s). Returns 0 if the member is inactive for all
            specified combinations or if no segments are available.

        Notes
        -----
        - Unlike moments, shear does not depend on P-Delta effects.
        - Automatically segments the member if it has not yet been segmented
        for a load combination.
        """
        # Normalize input: single name vs list of tags
        if isinstance(combo_tags, str):
            combo_names = [combo_tags]  # treat as a single combo name
        else:
            # Filter combos that contain *any* of the given tags
            combo_names = [
                name for name, combo in self.model.load_combos.items()
                if any(tag in combo.combo_tags for tag in combo_tags)
            ]

        Vmax_global = None  # will store the global maximum across combos

        for combo_name in combo_names:
            # Skip inactive combos
            if not self.active.get(combo_name, False):
                continue

            # If member not yet segmented for this combo, do it
            if self._solved_combo is None or combo_name != self._solved_combo.name:
                self._segment_member(combo_name)
                self._solved_combo = self.model.load_combos[combo_name]

            # Select the correct segment list
            segments = self.SegmentsZ if Direction == 'Fy' else self.SegmentsY

            if not segments:
                continue

            # Get the maximum shear for this combo
            Vmax = max(segment.max_shear() for segment in segments)

            # Update global maximum
            if Vmax_global is None or Vmax > Vmax_global:
                Vmax_global = Vmax

        # Return 0 if no valid combos were found
        return Vmax_global if Vmax_global is not None else 0

    def min_shear(self, Direction: Literal['Fy', 'Fz'], combo_tags: Union[str, List[str]] = 'Combo 1') -> float:
        """
        Returns the minimum shear force in the member for the specified direction
        and load combination(s).

        Parameters
        ----------
        Direction : Literal['Fy', 'Fz']
            The direction in which to find the minimum shear:
            - 'Fy' : Shear acting along the local y-axis.
            - 'Fz' : Shear acting along the local z-axis.
        combo_tags : str or list of str, optional
            Either:
            - A single load combination name (default: 'Combo 1').
            - A list of tags. In this case, all load combinations that contain
            **any** of the given tags will be evaluated, and the minimum shear
            across those combos will be returned.

        Returns
        -------
        float
            The minimum shear value in the specified direction for the given
            combination(s). Returns 0 if the member is inactive for all
            specified combinations or if no segments are available.

        Notes
        -----
        - Unlike moments, shear does not depend on P-Delta effects.
        - Automatically segments the member if it has not yet been segmented
        for a load combination.
        """
        # Normalize input: single name vs list of tags
        if isinstance(combo_tags, str):
            combo_names = [combo_tags]  # treat as a single combo name
        else:
            # Filter combos that contain *any* of the given tags
            combo_names = [
                name for name, combo in self.model.load_combos.items()
                if any(tag in combo.combo_tags for tag in combo_tags)
            ]

        Vmin_global = None  # will store the global minimum across combos

        for combo_name in combo_names:
            # Skip inactive combos
            if not self.active.get(combo_name, False):
                continue

            # If member not yet segmented for this combo, do it
            if self._solved_combo is None or combo_name != self._solved_combo.name:
                self._segment_member(combo_name)
                self._solved_combo = self.model.load_combos[combo_name]

            # Select the correct segment list
            segments = self.SegmentsZ if Direction == 'Fy' else self.SegmentsY

            if not segments:
                continue

            # Get the minimum shear for this combo
            Vmin = min(segment.min_shear() for segment in segments)

            # Update global minimum
            if Vmin_global is None or Vmin < Vmin_global:
                Vmin_global = Vmin

        # Return 0 if no valid combos were found
        return Vmin_global if Vmin_global is not None else 0

    def plot_shear(self, Direction: Literal['Fy', 'Fz'], combo_name: str = 'Combo 1', n_points: int = 20) -> None:
        """
        Plots the shear diagram for the member

        Parameters
        ----------
        Direction : string
            The direction in which to find the moment. Must be one of the following:
                'Fy' = Shear acting on the local y-axis.
                'Fz' = Shear acting on the local z-axis.
        combo_name : string
            The name of the load combination to get the results for (not the load combination itself).
        n_points: int
            The number of points used to generate the plot
        """

        # Segment the member if necessary
        if self._solved_combo is None or combo_name != self._solved_combo.name:
            self._segment_member(combo_name)
            self._solved_combo = self.model.load_combos[combo_name]

        # Import 'pyplot' if not already done
        if Member3D.__plt is None:
            from matplotlib import pyplot as plt
            Member3D.__plt = plt

        fig, ax = Member3D.__plt.subplots()
        ax.axhline(0, color='black', lw=1)
        ax.grid()

        x, V = self.shear_array(Direction, n_points, combo_name)

        Member3D.__plt.plot(x, V)
        Member3D.__plt.ylabel('Shear')
        Member3D.__plt.xlabel('Location')
        Member3D.__plt.title('Member ' + self.name + '\n' + combo_name)
        Member3D.__plt.show()    

    def shear_array(self, Direction: Literal['Fy', 'Fz'], n_points: int, combo_name='Combo 1', x_array=None) -> NDArray[float64]:
        """
        Returns the array of the shear in the member for the given direction

        Parameters
        ----------
        Direction : string
            The direction to plot the shear for. Must be one of the following:
                'Fy' = Shear acting on the local y-axis.
                'Fz' = Shear acting on the local z-axis.
        n_points: int
            The number of points in the array to generate over the full length of the member.
        combo_name : string
            The name of the load combination to get the results for (not the load combination itself).
        x_array : array = None
            A custom array of x values that may be provided by the user, otherwise an array is generated.
            Values must be provided in local member coordinates (between 0 and L) and be in ascending order
        """

        # Segment the member into segments with mathematically continuous loads if not already done
        if self._solved_combo is None or combo_name != self._solved_combo.name:
            self._segment_member(combo_name)
            self._solved_combo = self.model.load_combos[combo_name]

        L = self.L()
        if x_array is None:
            x_array = linspace(0, L, n_points)
        else:
            if any(x_array < 0) or any(x_array > L):
                raise ValueError(f"All x values must be in the range 0 to {L}")

        # Check which axis is of interest
        if Direction == 'Fz':
            return self._extract_vector_results(self.SegmentsY, x_array, 'shear')

        elif Direction == 'Fy':
            return self._extract_vector_results(self.SegmentsZ, x_array, 'shear')

        else:
            raise ValueError(f"Direction must be 'Fy' or 'Fz'. {Direction} was given.")

    def moment(self, Direction: Literal['My', 'Mz'], x: float, combo_name: str = 'Combo 1') -> float:
        """
        Returns the moment at a point along the member's length

        Parameters
        ----------
        Direction : string
            The direction in which to find the moment. Must be one of the following:
                'My' = Moment about the local y-axis.
                'Mz' = moment about the local z-axis.
        x : number
            The location at which to find the moment.
        combo_name : string
            The name of the load combination to get the results for (not the load combination itself).
        """

        # Only calculate results if the member is currently active
        if self.active[combo_name]:

            # Segment the member if necessary
            if self._solved_combo is None or combo_name != self._solved_combo.name:
                self._segment_member(combo_name)
                self._solved_combo = self.model.load_combos[combo_name]

            # Determine if a P-Delta analysis has been run
            if self.model.solution == 'P-Delta' or self.model.solution == 'Pushover':
                # Include P-little-delta effects in the moment results
                P_delta = True
            else:
                # Do not include P-little delta effects in the moment results
                P_delta = False

            # Check which axis is of interest
            if Direction == 'My':

                # Check which segment 'x' falls on
                for segment in self.SegmentsY:

                    if round(x, 10) >= round(segment.x1, 10) and round(x, 10) < round(segment.x2, 10):

                        return segment.moment(x - segment.x1, P_delta)

                if isclose(x, self.L()):

                    return self.SegmentsY[-1].moment(x - self.SegmentsY[-1].x1, P_delta)

            elif Direction == 'Mz':

                for segment in self.SegmentsZ:

                    if round(x, 10) >= round(segment.x1, 10) and round(x, 10) < round(segment.x2, 10):

                        return segment.moment(x - segment.x1, P_delta)

                if isclose(x, self.L()):

                    return self.SegmentsZ[-1].moment(x - self.SegmentsZ[-1].x1, P_delta)

            else:
                raise ValueError(f"Direction must be 'My' or 'Mz'. {Direction} was given.")

        else:

            return 0

    def max_moment(self, Direction: Literal['My', 'Mz'], combo_tags: Union[str, List[str]] = 'Combo 1') -> float:
        """
        Returns the maximum bending moment in the member for the specified direction
        and load combination(s).

        Parameters
        ----------
        Direction : Literal['My', 'Mz']
            The direction in which to find the maximum moment:
            - 'My' : Moment about the local y-axis.
            - 'Mz' : Moment about the local z-axis.
        combo_tags : str or list of str, optional
            Either:
            - A single load combination name (default: 'Combo 1').
            - A list of tags. In this case, all load combinations that contain
            **any** of the given tags will be evaluated, and the maximum moment
            across those combos will be returned.

        Returns
        -------
        float
            The maximum moment value in the specified direction for the given
            combination(s). Returns 0 if the member is inactive for all
            specified combinations or if no segments are available.

        Notes
        -----
        - Includes P-Delta effects if the model's solution is 'P-Delta' or 'Pushover'.
        - Automatically segments the member if it has not yet been segmented
        for a load combination.
        """
        # Normalize input: single name vs list of tags
        if isinstance(combo_tags, str):
            combo_names = [combo_tags]  # treat as a single combo name
        else:
            # Filter combos that contain *any* of the given tags
            combo_names = [
                name for name, combo in self.model.load_combos.items()
                if any(tag in combo.combo_tags for tag in combo_tags)
            ]

        Mmax_global = None  # will store the global maximum across combos

        for combo_name in combo_names:
            # Skip inactive combos
            if not self.active.get(combo_name, False):
                continue

            # Determine if P-Delta (or Pushover) effects should be included
            P_delta = self.model.solution in ('P-Delta', 'Pushover')

            # If member not yet segmented for this combo, do it
            if self._solved_combo is None or combo_name != self._solved_combo.name:
                self._segment_member(combo_name)
                self._solved_combo = self.model.load_combos[combo_name]

            # Select the correct segment list
            segments = self.SegmentsY if Direction == 'My' else self.SegmentsZ

            if not segments:
                continue

            # Get the maximum moment for this combo
            Mmax = max(segment.max_moment() for segment in segments)

            # Update global maximum
            if Mmax_global is None or Mmax > Mmax_global:
                Mmax_global = Mmax

        # Return 0 if no valid combos were found
        return Mmax_global if Mmax_global is not None else 0

    def min_moment(self, Direction: Literal['My', 'Mz'], combo_tags: Union[str, List[str]] = 'Combo 1') -> float:
        """
        Returns the minimum bending moment in the member for the specified direction
        and load combination(s).

        Parameters
        ----------
        Direction : Literal['My', 'Mz']
            The direction in which to find the minimum moment:
            - 'My' : Moment about the local y-axis.
            - 'Mz' : Moment about the local z-axis.
        combo_tags : str or list of str, optional
            Either:
            - A single load combination name (default: 'Combo 1').
            - A list of tags. In this case, all load combinations that contain
            **any** of the given tags will be evaluated, and the minimum moment
            across those combos will be returned.

        Returns
        -------
        float
            The minimum moment value in the specified direction for the given
            combination(s). Returns 0 if the member is inactive for all
            specified combinations or if no segments are available.

        Notes
        -----
        - Includes P-Delta effects if the model's solution is 'P-Delta' or 'Pushover'.
        - Automatically segments the member if it has not yet been segmented
        for a load combination.
        """
        # Normalize input: single name vs list of tags
        if isinstance(combo_tags, str):
            combo_names = [combo_tags]  # treat as a single combo name
        else:
            # Filter combos that contain *any* of the given tags
            combo_names = [
                name for name, combo in self.model.load_combos.items()
                if any(tag in combo.combo_tags for tag in combo_tags)
            ]

        Mmin_global = None  # will store the global minimum across combos

        for combo_name in combo_names:
            # Skip inactive combos
            if not self.active.get(combo_name, False):
                continue

            # Determine if P-Delta (or Pushover) effects should be included
            P_delta = self.model.solution in ('P-Delta', 'Pushover')

            # If member not yet segmented for this combo, do it
            if self._solved_combo is None or combo_name != self._solved_combo.name:
                self._segment_member(combo_name)
                self._solved_combo = self.model.load_combos[combo_name]

            # Select the correct segment list
            segments = self.SegmentsY if Direction == 'My' else self.SegmentsZ

            if not segments:
                continue

            # Get the minimum moment for this combo
            Mmin = min(segment.min_moment(P_delta) for segment in segments)

            # Update global minimum
            if Mmin_global is None or Mmin < Mmin_global:
                Mmin_global = Mmin

        # Return 0 if no valid combos were found
        return Mmin_global if Mmin_global is not None else 0


    def plot_moment(self, Direction: Literal['My', 'Mz'], combo_name: str = 'Combo 1', n_points: int = 20) -> None:
        """
        Plots the moment diagram for the member

        Parameters
        ----------
        Direction : string
            The direction in which to plot the moment. Must be one of the following:
                'My' = Moment about the local y-axis.
                'Mz' = moment about the local z-axis.
        combo_name : string
            The name of the load combination to get the results for (not the combination itself).
        n_points: int
            The number of points used to generate the plot
        """

        # Segment the member if necessary
        if self._solved_combo is None or combo_name != self._solved_combo.name:
            self._segment_member(combo_name)
            self._solved_combo = self.model.load_combos[combo_name]

        # Import 'pyplot' if not already done
        if Member3D.__plt is None:
            from matplotlib import pyplot as plt
            Member3D.__plt = plt

        fig, ax = Member3D.__plt.subplots()
        ax.axhline(0, color='black', lw=1)
        ax.grid()

        # Generate the moment diagram coordinates
        x, M = self.moment_array(Direction, n_points, combo_name)

        Member3D.__plt.plot(x, M)
        Member3D.__plt.ylabel('Moment')
        Member3D.__plt.xlabel('Location')
        Member3D.__plt.title('Member ' + self.name + '\n' + combo_name)
        Member3D.__plt.show()

    def moment_array(self, Direction: Literal['My', 'Mz'], n_points: int, combo_name: str = 'Combo 1', x_array: Optional[NDArray[float64]] = None) -> NDArray[float64]:
        """
        Returns the array of the moment in the member for the given direction

        Parameters
        ----------
        Direction : string
            The direction in which to find the moment. Must be one of the following:
                'My' = Moment about the local y-axis.
                'Mz' = moment about the local z-axis.
        n_points: int
            The number of points in the array to generate over the full length of the member.
        combo_name : string
            The name of the load combination to get the results for (not the load combination itself).
        x_array : array = None
            A custom array of x values that may be provided by the user, otherwise an array is generated.
            Values must be provided in local member coordinates (between 0 and L) and be in ascending order.
        """
        # Segment the member if necessary
        if self._solved_combo is None or combo_name != self._solved_combo.name:
            self._segment_member(combo_name)
            self._solved_combo = self.model.load_combos[combo_name]

        # Determine if a P-Delta analysis has been run
        if self.model.solution == 'P-Delta' or self.model.solution == 'Pushover':
            # Include P-little-delta effects in the moment results
            P_delta = True
        else:
            # Do not include P-little delta effects in the moment results
            P_delta = False

        L = self.L()

        if x_array is None:
            x_array = linspace(0, L, n_points)
        else:
            if any(x_array < 0) or any(x_array > L):
                raise ValueError(f"All x values must be in the range 0 to {L}")

        if P_delta:
            # P-delta analysis is not vectorised yet, do it element-wise
            y_arr = array([self.moment(Direction, x, combo_name) for x in x_array])
            return array([x_array, y_arr])

        else:
            # Check which axis is of interest
            if Direction == 'My':
                return self._extract_vector_results(self.SegmentsY, x_array, 'moment', P_delta)

            elif Direction == 'Mz':
                return self._extract_vector_results(self.SegmentsZ, x_array, 'moment', P_delta)

            else:
                raise ValueError(f"Direction must be 'My' or 'Mz'. {Direction} was given.")

    def torque(self, x: float, combo_name: str = 'Combo 1') -> float:
        """
        Returns the torsional moment at a point along the member's length

        Parameters
        ----------
        x : number
            The location at which to find the torque
        combo_name : string
            The name of the load combination to get the results for (not the load combination itself).
        """

        # Only calculate results if the member is currently active
        if self.active[combo_name]:

            # Segment the member if necessary
            if self._solved_combo is None or combo_name != self._solved_combo.name:
                self._segment_member(combo_name)
                self._solved_combo = self.model.load_combos[combo_name]

            # Check which segment 'x' falls on
            for segment in self.SegmentsX:
                if round(x, 10) >= round(segment.x1, 10) and round(x, 10) < round(segment.x2, 10):
                    return segment.Torsion()

                if isclose(x, self.L()):  
                    lastIndex = len(self.SegmentsX) - 1
                    return self.SegmentsX[lastIndex].Torsion()

        else:

            return 0

    def max_torque(self, combo_tags: Union[str, List[str]] = 'Combo 1') -> float:
        """
        Returns the maximum torsional moment in the member across the
        specified load combination(s).

        Parameters
        ----------
        combo_tags : str or list of str, optional
            Either:
            - A single load combination name (default: 'Combo 1').
            - A list of tags. In this case, all load combinations that contain
            **any** of the given tags will be evaluated, and the maximum
            torsional moment across those combos will be returned.

        Returns
        -------
        float
            The maximum torsional moment in the member for the specified
            combination(s). Returns 0 if the member is inactive for all
            specified combinations or if no segments are available.
        """
        # Normalize input: single combo name or list of tags
        if isinstance(combo_tags, str):
            combo_names = [combo_tags]
        else:
            combo_names = [
                name for name, combo in self.model.load_combos.items()
                if any(tag in combo.combo_tags for tag in combo_tags)
            ]

        # Track global maximum torsion across all combos
        Tmax_global = None

        # Loop through each candidate combo
        for combo_name in combo_names:
            # Skip if inactive for this combo
            if not self.active.get(combo_name, False):
                continue

            # Re-segment the member if necessary
            if self._solved_combo is None or combo_name != self._solved_combo.name:
                self._segment_member(combo_name)
                self._solved_combo = self.model.load_combos[combo_name]

            # Skip if no segments exist
            if not self.SegmentsX:
                continue

            # Get maximum torsion across all segments for this combo
            Tmax = max(segment.MaxTorsion() for segment in self.SegmentsX)

            # Update global maximum
            if Tmax_global is None or Tmax > Tmax_global:
                Tmax_global = Tmax

        # Return global maximum or 0 if nothing found
        return Tmax_global if Tmax_global is not None else 0


    def min_torque(self, combo_tags: Union[str, List[str]] = 'Combo 1') -> float:
        """
        Returns the minimum torsional moment in the member across the
        specified load combination(s).

        Parameters
        ----------
        combo_tags : str or list of str, optional
            Either:
            - A single load combination name (default: 'Combo 1').
            - A list of tags. In this case, all load combinations that contain
            **any** of the given tags will be evaluated, and the minimum
            torsional moment across those combos will be returned.

        Returns
        -------
        float
            The minimum torsional moment in the member for the specified
            combination(s). Returns 0 if the member is inactive for all
            specified combinations or if no segments are available.
        """
        # Normalize input: single combo name or list of tags
        if isinstance(combo_tags, str):
            combo_names = [combo_tags]
        else:
            combo_names = [
                name for name, combo in self.model.load_combos.items()
                if any(tag in combo.combo_tags for tag in combo_tags)
            ]

        # Track global minimum torsion across all combos
        Tmin_global = None

        # Loop through each candidate combo
        for combo_name in combo_names:
            # Skip if inactive for this combo
            if not self.active.get(combo_name, False):
                continue

            # Re-segment the member if necessary
            if self._solved_combo is None or combo_name != self._solved_combo.name:
                self._segment_member(combo_name)
                self._solved_combo = self.model.load_combos[combo_name]

            # Skip if no segments exist
            if not self.SegmentsX:
                continue

            # Get minimum torsion across all segments for this combo
            Tmin = min(segment.MinTorsion() for segment in self.SegmentsX)

            # Update global minimum
            if Tmin_global is None or Tmin < Tmin_global:
                Tmin_global = Tmin

        # Return global minimum or 0 if nothing found
        return Tmin_global if Tmin_global is not None else 0

    def plot_torque(self, combo_name='Combo 1', n_points=20):
        """
        Plots the torque diagram for the member.

        Paramters
        ---------
        combo_name : string
            The name of the load combination to get the results for (not the load combination itself).
        n_points: int
            The number of points used to generate the plot
        """

        # Segment the member if necessary
        if self._solved_combo is None or combo_name != self._solved_combo.name:
            self._segment_member(combo_name)
            self._solved_combo = self.model.load_combos[combo_name]

        # Import 'pyplot' if not already done
        if Member3D.__plt is None:
            from matplotlib import pyplot as plt
            Member3D.__plt = plt

        fig, ax = Member3D.__plt.subplots()
        ax.axhline(0, color='black', lw=1)
        ax.grid()

        x, T = self.torque_array(n_points, combo_name)

        Member3D.__plt.plot(x, T)
        Member3D.__plt.ylabel('Torsional Moment (Warping Torsion Not Included)') # Torsion results are for pure torsion. Torsional warping has not been considered
        Member3D.__plt.xlabel('Location')
        Member3D.__plt.title('Member ' + self.name + '\n' + combo_name)
        Member3D.__plt.show()

    def torque_array(self, n_points, combo_name='Combo 1', x_array = None) -> NDArray[float64]:
        """
        Returns the array of the torque in the member

        Parameters
        ----------
        n_points: int
            The number of points in the array to generate over the full length of the member.
        combo_name : string
            The name of the load combination to get the results for (not the load combination itself).
        x_array : array = None
            A custom array of x values that may be provided by the user, otherwise an array is generated.
            Values must be provided in local member coordinates (between 0 and L) and be in ascending order.
        """
        # Segment the member if necessary
        if self._solved_combo is None or combo_name != self._solved_combo.name:
            self._segment_member(combo_name)
            self._solved_combo = self.model.load_combos[combo_name]

        L = self.L()

        if x_array is None:
            x_array = linspace(0, L, n_points)
        else:
            if any(x_array < 0) or any(x_array > L):
                raise ValueError(f"All x values must be in the range 0 to {L}")

        return self._extract_vector_results(self.SegmentsZ, x_array, 'torque')

    def axial(self, x: float, combo_name: str = 'Combo 1') -> float:
        """
        Returns the axial force at a point along the member's length.

        Parameters
        ----------
        x : number
            The location at which to find the axial force.
        combo_name : string
            The name of the load combination to get the results for (not the load combination itself).
        """

        # Only calculate results if the member is currently active
        if self.active[combo_name]:

            # Segment the member if necessary
            if self._solved_combo is None or combo_name != self._solved_combo.name:
                self._segment_member(combo_name)
                self._solved_combo = self.model.load_combos[combo_name]

            # Check which segment 'x' falls on
            for segment in self.SegmentsZ:
                if round(x, 10) >= round(segment.x1, 10) and round(x, 10) < round(segment.x2, 10):
                    return segment.axial(x - segment.x1)

                if isclose(x, self.L()):  
                    lastIndex = len(self.SegmentsZ) - 1
                    return self.SegmentsZ[lastIndex].axial(x - self.SegmentsZ[lastIndex].x1)

        else:

            return 0

    def max_axial(self, combo_tags: Union[str, List[str]] = 'Combo 1') -> float:
        """
        Returns the maximum axial force in the member across the specified
        load combination(s).

        Parameters
        ----------
        combo_tags : str or list of str, optional
            Either:
            - A single load combination name (default: 'Combo 1').
            - A list of tags. In this case, all load combinations that contain
            **any** of the given tags will be evaluated, and the maximum axial
            force across those combos will be returned.

        Returns
        -------
        float
            The maximum axial force in the member for the specified
            combination(s). Returns 0 if the member is inactive for all
            specified combinations or if no segments are available.
        """
        # Normalize input: if a string is passed, treat it as a single combo name
        if isinstance(combo_tags, str):
            combo_names = [combo_tags]
        else:
            # If tags are provided, gather all combos that match ANY of the tags
            combo_names = [
                name for name, combo in self.model.load_combos.items()
                if any(tag in combo.combo_tags for tag in combo_tags)
            ]

        # Track the global maximum axial force across all combos
        Pmax_global = None

        # Loop through each candidate combo
        for combo_name in combo_names:
            # Skip if the member is inactive for this combo
            if not self.active.get(combo_name, False):
                continue

            # Re-segment the member if this combo hasn’t been solved yet
            if self._solved_combo is None or combo_name != self._solved_combo.name:
                self._segment_member(combo_name)
                self._solved_combo = self.model.load_combos[combo_name]

            # Skip if no segments are available
            if not self.SegmentsZ:
                continue

            # Get the maximum axial force across all segments for this combo
            Pmax = max(segment.max_axial() for segment in self.SegmentsZ)

            # Update the global maximum
            if Pmax_global is None or Pmax > Pmax_global:
                Pmax_global = Pmax

        # Return the global maximum, or 0 if nothing was found
        return Pmax_global if Pmax_global is not None else 0

    def min_axial(self, combo_tags: Union[str, List[str]] = 'Combo 1') -> float:
        """
        Returns the minimum axial force in the member across the specified
        load combination(s).

        Parameters
        ----------
        combo_tags : str or list of str, optional
            Either:
            - A single load combination name (default: 'Combo 1').
            - A list of tags. In this case, all load combinations that contain
            **any** of the given tags will be evaluated, and the minimum axial
            force across those combos will be returned.

        Returns
        -------
        float
            The minimum axial force in the member for the specified
            combination(s). Returns 0 if the member is inactive for all
            specified combinations or if no segments are available.
        """
        # Normalize input: if a string is passed, treat it as a single combo name
        if isinstance(combo_tags, str):
            combo_names = [combo_tags]
        else:
            # If tags are provided, gather all combos that match ANY of the tags
            combo_names = [
                name for name, combo in self.model.load_combos.items()
                if any(tag in combo.combo_tags for tag in combo_tags)
            ]

        # Track the global minimum axial force across all combos
        Pmin_global = None

        # Loop through each candidate combo
        for combo_name in combo_names:
            # Skip if the member is inactive for this combo
            if not self.active.get(combo_name, False):
                continue

            # Re-segment the member if this combo hasn’t been solved yet
            if self._solved_combo is None or combo_name != self._solved_combo.name:
                self._segment_member(combo_name)
                self._solved_combo = self.model.load_combos[combo_name]

            # Skip if no segments are available
            if not self.SegmentsZ:
                continue

            # Get the minimum axial force across all segments for this combo
            Pmin = min(segment.min_axial() for segment in self.SegmentsZ)

            # Update the global minimum
            if Pmin_global is None or Pmin < Pmin_global:
                Pmin_global = Pmin

        # Return the global minimum, or 0 if nothing was found
        return Pmin_global if Pmin_global is not None else 0

    def plot_axial(self, combo_name: str = 'Combo 1', n_points=20) -> None:
        """
        Plots the axial force diagram for the member.
        
        Parameters
        ----------
        combo_name : string
            The name of the load combination to get the results for (not the load combination itself).
        n_points: int
            The number of points used to generate the plot
        """

        # Segment the member if necessary
        if self._solved_combo is None or combo_name != self._solved_combo.name:
            self._segment_member(combo_name)
            self._solved_combo = self.model.load_combos[combo_name]
        
        # Import 'pyplot' if not already done
        if Member3D.__plt is None:
            from matplotlib import pyplot as plt
            Member3D.__plt = plt

        fig, ax = Member3D.__plt.subplots()
        ax.axhline(0, color='black', lw=1)
        ax.grid()
        
        x, P = self.axial_array(n_points, combo_name)

        Member3D.__plt.plot(x, P)
        Member3D.__plt.ylabel('Axial Force')
        Member3D.__plt.xlabel('Location')
        Member3D.__plt.title('Member ' + self.name + '\n' + combo_name)
        Member3D.__plt.show()    

    def axial_array(self, n_points: int, combo_name: str = 'Combo 1', x_array: Optional[NDArray[float64]] = None) -> NDArray[float64]:
        """
        Returns the array of the axial force in the member for the given direction
        
        Parameters
        ----------
        n_points: int
            The number of points in the array to generate over the full length of the member.
        combo_name : string
            The name of the load combination to get the results for (not the load combination itself).
        x_array : array = None
            A custom array of x values that may be provided by the user, otherwise an array is generated.
            Values must be provided in local member coordinates (between 0 and L) and be in ascending order.
        """

        # Segment the member if necessary
        if self._solved_combo is None or combo_name != self._solved_combo.name:
            self._segment_member(combo_name)
            self._solved_combo = self.model.load_combos[combo_name]

        L = self.L()
        if x_array is None:
            x_array = linspace(0, L, n_points)
        else:
            if any(x_array<0) or any(x_array>L):
                raise ValueError(f"All x values must be in the range 0 to {L}")
            
        return self._extract_vector_results(self.SegmentsZ, x_array, 'axial')

                        
    def deflection(self, Direction: Literal['dx', 'dy', 'dz'], x: float, combo_name: str = 'Combo 1') -> float:
        """
        Returns the deflection at a point along the member's length.
        
        Parameters
        ----------
        Direction : string
            The direction in which to find the deflection. Must be one of the following:
                'dx' = Deflection in the local x-axis.
                'dy' = Deflection in the local y-axis.
                'dz' = Deflection in the local z-axis.
        x : number
            The location at which to find the deflection.
        combo_name : string
            The name of the load combination to get the results for (not the load combination itself).
        """
        
        # Only calculate results if the member is currently active
        if self.active[combo_name]:

            # Segment the member if necessary
            if self._solved_combo is None or combo_name != self._solved_combo.name:
                self._segment_member(combo_name)
                self._solved_combo = self.model.load_combos[combo_name]
            
            if self.model.solution == 'P-Delta' or self.model.solution == 'Pushover':
                P_delta = True
            else:
                P_delta = False

            # Check which axis is of interest
            if Direction == 'dx':
                
                # Check which segment 'x' falls on
                for segment in self.SegmentsZ:
                    
                    if round(x, 10) >= round(segment.x1, 10) and round(x, 10) < round(segment.x2, 10):
                        return segment.axial_deflection(x - segment.x1)
                    
                if isclose(x, self.L()):
                    
                    lastIndex = len(self.SegmentsZ) - 1
                    return self.SegmentsZ[lastIndex].axial_deflection(x - self.SegmentsZ[lastIndex].x1)

            elif Direction == 'dy':
                
                # Check which segment 'x' falls on
                for segment in self.SegmentsZ:
                    
                    if round(x, 10) >= round(segment.x1, 10) and round(x, 10) < round(segment.x2, 10):
                        
                        return segment.deflection(x - segment.x1, P_delta)
                    
                if isclose(x, self.L()):
                    
                    lastIndex = len(self.SegmentsZ) - 1
                    return self.SegmentsZ[lastIndex].deflection(x - self.SegmentsZ[lastIndex].x1, P_delta)
                    
            elif Direction == 'dz':
                
                for segment in self.SegmentsY:
                    
                    if round(x, 10) >= round(segment.x1, 10) and round(x, 10) < round(segment.x2, 10):
                        
                        return segment.deflection(x - segment.x1)
                    
                if isclose(x, self.L()):
                    
                    lastIndex = len(self.SegmentsY) - 1
                    return self.SegmentsY[lastIndex].deflection(x - self.SegmentsY[lastIndex].x1) 
        
        else:

            return 0

    def max_deflection(self, Direction: Literal['dx', 'dy', 'dz'], combo_tags: Union[str, List[str]] = 'Combo 1') -> float:
        """
        Returns the maximum deflection in the member across the specified
        load combination(s).

        Parameters
        ----------
        Direction : {'dx', 'dy', 'dz'}
            The direction in which to find the deflection:
                - 'dx' = Deflection along the local x-axis
                - 'dy' = Deflection along the local y-axis
                - 'dz' = Deflection along the local z-axis
        combo_tags : str or list of str, optional
            Either:
            - A single load combination name (default: 'Combo 1').
            - A list of tags. In this case, all load combinations that contain
            **any** of the given tags will be evaluated, and the maximum
            deflection across those combos will be returned.

        Returns
        -------
        float
            The maximum deflection in the member for the specified
            combination(s). Returns 0 if the member is inactive for all
            specified combinations.
        """
        # Normalize input: single name or list of tags
        if isinstance(combo_tags, str):
            combo_names = [combo_tags]
        else:
            combo_names = [
                name for name, combo in self.model.load_combos.items()
                if any(tag in combo.combo_tags for tag in combo_tags)
            ]

        # Track global maximum deflection across all combos
        dmax_global = None

        # Loop through each candidate combo
        for combo_name in combo_names:
            # Skip if member inactive for this combo
            if not self.active.get(combo_name, False):
                continue

            # Re-segment the member if necessary
            if self._solved_combo is None or combo_name != self._solved_combo.name:
                self._segment_member(combo_name)
                self._solved_combo = self.model.load_combos[combo_name]

            # Initialize the maximum deflection for this combo (at start)
            dmax = self.deflection(Direction, 0, combo_name)

            # Sample deflections at 100 points along the member length
            for i in range(100):
                d = self.deflection(Direction, self.L() * i / 99, combo_name)
                if d > dmax:
                    dmax = d

            # Update global maximum
            if dmax_global is None or dmax > dmax_global:
                dmax_global = dmax

        # Return global maximum or 0 if nothing found
        return dmax_global if dmax_global is not None else 0


    def min_deflection(self, Direction: Literal['dx', 'dy', 'dz'], combo_tags: Union[str, List[str]] = 'Combo 1') -> float:
        """
        Returns the minimum deflection in the member across the specified
        load combination(s).

        Parameters
        ----------
        Direction : {'dx', 'dy', 'dz'}
            The direction in which to find the deflection:
                - 'dx' = Deflection along the local x-axis
                - 'dy' = Deflection along the local y-axis
                - 'dz' = Deflection along the local z-axis
        combo_tags : str or list of str, optional
            Either:
            - A single load combination name (default: 'Combo 1').
            - A list of tags. In this case, all load combinations that contain
            **any** of the given tags will be evaluated, and the minimum
            deflection across those combos will be returned.

        Returns
        -------
        float
            The minimum deflection in the member for the specified
            combination(s). Returns 0 if the member is inactive for all
            specified combinations.
        """
        # Normalize input: single name or list of tags
        if isinstance(combo_tags, str):
            combo_names = [combo_tags]
        else:
            combo_names = [
                name for name, combo in self.model.load_combos.items()
                if any(tag in combo.combo_tags for tag in combo_tags)
            ]

        # Track global minimum deflection across all combos
        dmin_global = None

        # Loop through each candidate combo
        for combo_name in combo_names:
            # Skip if member inactive for this combo
            if not self.active.get(combo_name, False):
                continue

            # Re-segment the member if necessary
            if self._solved_combo is None or combo_name != self._solved_combo.name:
                self._segment_member(combo_name)
                self._solved_combo = self.model.load_combos[combo_name]

            # Initialize the minimum deflection for this combo (at start)
            dmin = self.deflection(Direction, 0, combo_name)

            # Sample deflections at 100 points along the member length
            for i in range(100):
                d = self.deflection(Direction, self.L() * i / 99, combo_name)
                if d < dmin:
                    dmin = d

            # Update global minimum
            if dmin_global is None or dmin < dmin_global:
                dmin_global = dmin

        # Return global minimum or 0 if nothing found
        return dmin_global if dmin_global is not None else 0
              
    def plot_deflection(self, Direction: Literal['dx', 'dy', 'dz'], combo_name: str = 'Combo 1', n_points: int = 20) -> None:
        """
        Plots the deflection diagram for the member
        
        Parameters
        ----------
        Direction : string
            The direction in which to find the deflection. Must be one of the following:
                'dx' = Deflection in the local x-axis.
                'dy' = Deflection in the local y-axis.
                'dz' = Deflection in the local z-axis.
        combo_name : string
            The name of the load combination to get the results for (not the load combination itself).
        n_points: int
            The number of points used to generate the plot
        """
        
        # Segment the member if necessary
        if self._solved_combo is None or combo_name != self._solved_combo.name:
            self._segment_member(combo_name)
            self._solved_combo = self.model.load_combos[combo_name]
                
        # Import 'pyplot' if not already done
        if Member3D.__plt is None:
            from matplotlib import pyplot as plt
            Member3D.__plt = plt
        
        fig, ax = Member3D.__plt.subplots()
        ax.axhline(0, color='black', lw=1)
        ax.grid()
        
        x, d = self.deflection_array(Direction, n_points, combo_name)

        Member3D.__plt.plot(x, d)
        Member3D.__plt.ylabel('Deflection')
        Member3D.__plt.xlabel('Location')
        Member3D.__plt.title('Member ' + self.name + '\n' + combo_name)
        Member3D.__plt.show()

    def deflection_array(self, Direction: Literal['dx', 'dy', 'dz'], n_points: int, combo_name: str = 'Combo 1', x_array: Optional[NDArray[float64]] = None) -> NDArray[float64]:
        """
        Returns the array of the deflection in the member for the given direction
        
        Parameters
        ----------
        Direction : string
            The direction in which to find the deflection. Must be one of the following:
                'dx' = Deflection in the local x-axis.
                'dy' = Deflection in the local y-axis.
                'dz' = Deflection in the local z-axis.
        n_points: int
            The number of points in the array to generate over the full length of the member.
        combo_name : string
            The name of the load combination to get the results for (not the load combination itself).
        x_array : array = None
            A custom array of x values that may be provided by the user, otherwise an array is generated.
            Values must be provided in local member coordinates (between 0 and L) and be in ascending order.
        """
        # Segment the member if necessary
        if self._solved_combo is None or combo_name != self._solved_combo.name:
            self._segment_member(combo_name)
            self._solved_combo = self.model.load_combos[combo_name]

        # Determine if a P-Delta analysis has been run
        if self.model.solution == 'P-Delta' or self.model.solution == 'Pushover':
            # Include P-little-delta effects in the moment results
            P_delta = True
        else:
            # Do not include P-little delta effects in the moment results
            P_delta = False

        L = self.L()

        if x_array is None:
            x_array = linspace(0, L, n_points)
        else:
            if any(x_array<0) or any(x_array>L):
                raise ValueError(f"All x values must be in the range 0 to {L}")
                
        if P_delta:
            # P-delta analysis is not vectorised yet, do it element-wise
            y_arr = array([self.deflection(Direction, x, combo_name) for x in x_array])
            return array([x_array, y_arr])

        else:
            # Check which axis is of interest
            if Direction == 'dz':
                return self._extract_vector_results(self.SegmentsY, x_array, 'deflection', P_delta)

            elif Direction == 'dy':
                return self._extract_vector_results(self.SegmentsZ, x_array, 'deflection', P_delta)
                                
            elif Direction == 'dx':
                return self._extract_vector_results(self.SegmentsZ, x_array, 'axial_deflection', P_delta)
            
            else:
                raise ValueError(f"Direction must be 'dx', 'dy' or 'dz'. {Direction} was given.")

    def rel_deflection(self, Direction: Literal['dx', 'dy', 'dz'], x: float, combo_name: str = 'Combo 1') -> float:
        """
        Returns the relative deflection at a point along the member's length
        
        Parameters
        ----------
        Direction : string
            The direction in which to find the relative deflection. Must be one of the following:
                'dx' = Deflection in the local x-axis
                'dy' = Deflection in the local y-axis
                'dz' = Deflection in the local z-axis
        x : number
            The location at which to find the relative deflection
        combo_name : string
            The name of the load combination to get the results for (not the combination itself).
        """

        # Only calculate results if the member is currently active
        if self.active[combo_name]:

            # Segment the member if necessary
            if self._solved_combo is None or combo_name != self._solved_combo.name:
                self._segment_member(combo_name)
                self._solved_combo = self.model.load_combos[combo_name]
            
            d = self.d(combo_name)
            dyi = d[1,0]
            dyj = d[7,0]
            dzi = d[2,0]
            dzj = d[8,0]
            L = self.L()
        
            # Check which axis is of interest
            if Direction == 'dy':
                
                # Check which segment 'x' falls on
                for segment in self.SegmentsZ:
                    
                    if round(x,10) >= round(segment.x1,10) and round(x,10) < round(segment.x2,10):
                        
                        return (segment.deflection(x - segment.x1)) - (dyi + (dyj-dyi)/L*x)
                    
                if isclose(x, self.L()):
                    
                    lastIndex = len(self.SegmentsZ) - 1
                    return (self.SegmentsZ[lastIndex].deflection(x - self.SegmentsZ[lastIndex].x1))-dyj
                    
            elif Direction == 'dz':
                
                for segment in self.SegmentsY:
                    
                    if round(x,10) >= round(segment.x1,10) and round(x,10) < round(segment.x2,10):
                        
                        return (segment.deflection(x - segment.x1)) - (dzi + (dzj-dzi)/L*x)
                    
                if isclose(x, self.L()):
                    
                    lastIndex = len(self.SegmentsY) - 1
                    return (self.SegmentsY[lastIndex].deflection(x - self.SegmentsY[lastIndex].x1)) - dzj
        
        else:

            return 0

    def plot_rel_deflection(self, Direction: Literal['dx', 'dy', 'dz'], combo_name: str = 'Combo 1', n_points: int = 20) -> None:
        """
        Plots the deflection diagram for the member
        
        Parameters
        ----------
        Direction : string
            The direction in which to plot the deflection. Must be one of the following:
                'dx' = Deflection in the local x-axis.
                'dy' = Deflection in the local y-axis.
                'dz' = Deflection in the local z-axis.
        combo_name : string
            The name of the load combination to get the results for (not the combination itself).
        """
        
        # Segment the member if necessary
        if self._solved_combo is None or combo_name != self._solved_combo.name:
            self._segment_member(combo_name)
            self._solved_combo = self.model.load_combos[combo_name]
                
        # Import 'pyplot' if not already done
        if Member3D.__plt is None:
            from matplotlib import pyplot as plt
            Member3D.__plt = plt
        
        fig, ax = Member3D.__plt.subplots()
        ax.axhline(0, color='black', lw=1)
        ax.grid()
        
        x, d_relative = self.rel_deflection_array(Direction, n_points, combo_name)

        Member3D.__plt.plot(x, d_relative)
        Member3D.__plt.ylabel('Relative Deflection')
        Member3D.__plt.xlabel('Location')
        Member3D.__plt.title('Member ' + self.name + '\n' + combo_name)
        Member3D.__plt.show()

    def rel_deflection_array(self, Direction: Literal['dx', 'dy', 'dz'], n_points: int, combo_name: str = 'Combo 1', x_array: Optional[NDArray[float64]] = None) -> NDArray[float64]:
        """
        Returns the array of the relative deflection in the member for the given direction
        
        Parameters
        ----------
        Direction : string
            The direction in which to find the deflection. Must be one of the following:
                'dx' = Deflection in the local x-axis.
                'dy' = Deflection in the local y-axis.
                'dz' = Deflection in the local z-axis.
        n_points: int
            The number of points in the array to generate over the full length of the member.
        combo_name : string
            The name of the load combination to get the results for (not the load combination itself).
        x_array : array = None
            A custom array of x values that may be provided by the user, otherwise an array is generated.
            Values must be provided in local member coordinates (between 0 and L) and be in ascending order.
        """
        # Segment the member if necessary
        if self._solved_combo is None or combo_name != self._solved_combo.name:
            self._segment_member(combo_name)
            self._solved_combo = self.model.load_combos[combo_name]

        d = self.d(combo_name)
        dyi = d[1, 0]
        dyj = d[7, 0]
        dzi = d[2, 0]
        dzj = d[8, 0]

        L = self.L()
        if x_array is None:
            x_array = linspace(0, L, n_points)
        else:
            if any(x_array < 0) or any(x_array > L):
                raise ValueError(f"All x values must be in the range 0 to {L}")

        # Check which axis is of interest
        if Direction == 'dy':
            deflections = self._extract_vector_results(self.SegmentsZ, x_array, 'deflection')[1]
            return vstack((x_array, deflections - (dyi + (dyj-dyi)/L*x_array)))

        elif Direction == 'dz':
            deflections = self._extract_vector_results(self.SegmentsY, x_array, 'deflection')[1]
            return vstack((x_array, deflections - (dzi + (dzj-dzi)/L*x_array)))

    def _segment_member(self, combo_name='Combo 1'):
        """
        Divides the element up into mathematically continuous segments along each axis
        """

        # Get the member's length and stiffness properties
        L = self.L()
        E = self.material.E
        A = self.section.A
        Iz = self.section.Iz
        Iy = self.section.Iy
        SegmentsZ = self.SegmentsZ
        SegmentsY = self.SegmentsY
        SegmentsX = self.SegmentsX

        # Get the load combination to segment the member for
        combo = self.model.load_combos[combo_name]

        # Create a list of discontinuity locations
        disconts = [0, L]  # Member ends

        for load in self.PtLoads:
            disconts.append(load[2])  # Point load locations

        for load in self.DistLoads:
            disconts.append(load[3])  # Distributed load start locations
            disconts.append(load[4])  # Distributed load end locations

        # Sort the list and eliminate duplicate values
        disconts = sorted(set(disconts))

        # Clear out old data from any previous analyses
        SegmentsZ.clear()
        SegmentsY.clear()
        SegmentsX.clear()

        # Create a list of mathematically continuous segments for each direction
        for index in range(len(disconts) - 1):

            # z-direction segments (bending about local z-axis)
            newSeg = BeamSegZ()            # Create the new segment
            newSeg.x1 = disconts[index]    # Segment start location
            newSeg.x2 = disconts[index+1]  # Segment end location
            newSeg.EI = E*Iz               # Segment flexural stiffness
            newSeg.EA = E*A                # Segment axial stiffness
            SegmentsZ.append(newSeg)       # Add the segment to the list

            # y-direction segments (bending about local y-axis)
            newSeg = BeamSegY()            # Create the new segment
            newSeg.x1 = disconts[index]    # Segment start location
            newSeg.x2 = disconts[index+1]  # Segment end location
            newSeg.EI = E*Iy               # Segment flexural stiffness
            newSeg.EA = E*A                # Segment axial stiffness
            SegmentsY.append(newSeg)       # Add the segment to the list

            # x-direction segments (for torsional moment)
            newSeg = BeamSegZ()            # Create the new segment
            newSeg.x1 = disconts[index]    # Segment start location
            newSeg.x2 = disconts[index + 1]  # Segment end location
            newSeg.EA = E*A                # Segment axial stiffness
            SegmentsX.append(newSeg)       # Add the segment to the list

        # Get the element local end forces, local fixed end reactions, and local displacements
        f = self.f(combo_name)           # Member local end force vector
        fer = self._fer_unc(combo_name)  # Member local fixed end reaction vector
        d = self.d(combo_name)           # Member local displacement vector

        # Get the local deflections and calculate the slope at the start of the member
        # Note 1: The slope may not be available directly from the local displacement vector if member end releases have been used, so slope-deflection has been applied to solve for it.
        # Note 2: The traditional slope-deflection equations assume a sign convention opposite of what Pynite uses for moments about the local y-axis, so a negative value has been applied to those values specifically.
        m1z = f[5, 0]        # local z-axis moment at start of member
        m2z = f[11, 0]       # local z-axis moment at end of member
        m1y = -f[4, 0]       # local y-axis moment at start of member
        m2y = -f[10, 0]      # local y-axis moment at end of member
        fem1z = fer[5, 0]    # local z-axis fixed end moment at start of member
        fem2z = fer[11, 0]   # local z-axis fixed end moment at end of member
        fem1y = -fer[4, 0]   # local y-axis fixed end moment at start of member
        fem2y = -fer[10, 0]  # local y-axis fixed end moment at end of member
        delta1y = d[1, 0]    # local y displacement at start of member
        delta2y = d[7, 0]    # local y displacement at end of member
        delta1z = d[2, 0]    # local z displacement at start of member
        delta2z = d[8, 0]    # local z displacement at end of member
        SegmentsZ[0].delta1 = delta1y
        SegmentsY[0].delta1 = delta1z
        SegmentsZ[0].theta1 = 1/3*((m1z - fem1z)*L/(E*Iz) - (m2z - fem2z)*L/(2*E*Iz) + 3*(delta2y - delta1y)/L)
        SegmentsY[0].theta1 = -1/3*((m1y - fem1y)*L/(E*Iy) - (m2y - fem2y)*L/(2*E*Iy) + 3*(delta2z - delta1z)/L)

        # Add the axial deflection at the start of the member
        SegmentsZ[0].delta_x1 = d[0, 0]
        SegmentsY[0].delta_x1 = d[0, 0]
        SegmentsX[0].delta_x1 = d[0, 0]

        # Add loads to each segment
        for i in range(len(SegmentsZ)):

            # Get the starting point of the segment
            x = SegmentsZ[i].x1

            # Initialize the distributed loads on the segment to zero
            SegmentsZ[i].w1 = 0
            SegmentsZ[i].w2 = 0
            SegmentsZ[i].p1 = 0
            SegmentsZ[i].p2 = 0
            SegmentsY[i].w1 = 0
            SegmentsY[i].w2 = 0
            SegmentsY[i].p1 = 0
            SegmentsY[i].p2 = 0

            # Initialize the slope and displacement at the start of the segment
            if i > 0:  # The first segment has already been initialized
                SegmentsZ[i].theta1 = SegmentsZ[i-1].slope(SegmentsZ[i-1].Length())
                SegmentsZ[i].delta1 = SegmentsZ[i-1].deflection(SegmentsZ[i-1].Length())
                SegmentsZ[i].delta_x1 = SegmentsZ[i-1].axial_deflection(SegmentsZ[i-1].Length())
                SegmentsY[i].theta1 = SegmentsY[i-1].slope(SegmentsY[i-1].Length())
                SegmentsY[i].delta1 = SegmentsY[i-1].deflection(SegmentsY[i-1].Length())
                SegmentsY[i].delta_x1 = SegmentsY[i-1].axial_deflection(SegmentsY[i-1].Length())

            # Add the effects of the beam end forces to the segment
            SegmentsZ[i].P1 = f[0, 0]
            SegmentsZ[i].V1 = f[1, 0]
            SegmentsZ[i].M1 = f[5, 0] - f[1, 0]*x
            SegmentsY[i].P1 = f[0, 0]
            SegmentsY[i].V1 = f[2, 0]
            SegmentsY[i].M1 = f[4, 0] + f[2, 0]*x
            SegmentsX[i].T1 = f[3, 0]

            # Step through each load case in the specified load combination
            for case, factor in combo.factors.items():

                # Add effects of point loads occuring prior to this segment
                for ptLoad in self.PtLoads:

                    if round(ptLoad[2], 10) <= round(x, 10) and case == ptLoad[3]:

                        if ptLoad[0] == 'Fx':
                            SegmentsZ[i].P1 += factor*ptLoad[1]
                        elif ptLoad[0] == 'Fy':
                            SegmentsZ[i].V1 += factor*ptLoad[1]
                            SegmentsZ[i].M1 -= factor*ptLoad[1]*(x - ptLoad[2])
                        elif ptLoad[0] == 'Fz':
                            SegmentsY[i].V1 += factor*ptLoad[1]
                            SegmentsY[i].M1 += factor*ptLoad[1]*(x - ptLoad[2])
                        elif ptLoad[0] == 'Mx':
                            SegmentsX[i].T1 += factor*ptLoad[1]    
                        elif ptLoad[0] == 'My':
                            SegmentsY[i].M1 += factor*ptLoad[1]
                        elif ptLoad[0] == 'Mz':
                            SegmentsZ[i].M1 += factor*ptLoad[1]
                        elif ptLoad[0] == 'FX' or ptLoad[0] == 'FY' or ptLoad[0] == 'FZ':
                            FX, FY, FZ = 0, 0, 0
                            if ptLoad[0] == 'FX':
                                FX = 1
                            if ptLoad[0] == 'FY':
                                FY = 1
                            if ptLoad[0] == 'FZ':
                                FZ = 1
                            force = self.T()[:3, :][:, :3] @ array([FX*ptLoad[1], FY*ptLoad[1], FZ*ptLoad[1]])
                            SegmentsZ[i].P1 += factor*force[0]
                            SegmentsZ[i].V1 += factor*force[1]
                            SegmentsZ[i].M1 -= factor*force[1]*(x - ptLoad[2])
                            SegmentsY[i].V1 += factor*force[2]
                            SegmentsY[i].M1 += factor*force[2]*(x - ptLoad[2])
                        elif ptLoad[0] == 'MX' or ptLoad[0] == 'MY' or ptLoad[0] == 'MZ':
                            MX, MY, MZ = 0, 0, 0
                            if ptLoad[0] == 'MX':
                                MX = 1
                            if ptLoad[0] == 'MY':
                                MY = 1
                            if ptLoad[0] == 'MZ':
                                MZ = 1
                            force = self.T()[:3, :][:, :3] @ array([MX*ptLoad[1], MY*ptLoad[1], MZ*ptLoad[1]])
                            SegmentsX[i].T1 += factor*force[0]
                            SegmentsY[i].M1 += factor*force[1]
                            SegmentsZ[i].M1 += factor*force[2]

                # Add distributed loads to the segment
                for distLoad in self.DistLoads:

                    if case == distLoad[5]:

                        # Get the parameters for the distributed load
                        Direction = distLoad[0]
                        w1 = factor*distLoad[1]
                        w2 = factor*distLoad[2]
                        x1 = distLoad[3]
                        x2 = distLoad[4]

                        # Determine if the load affects the segment
                        if round(x1, 10) <= round(x, 10):

                            if Direction == 'Fx':

                                # Determine if the load is on this segment
                                if round(x2, 10) > round(x, 10):

                                    # Break up the load and place it on the segment
                                    # Note that 'w1' and 'w2' are really the axial loads 'p1' and 'p2' here
                                    SegmentsZ[i].p1 += (w2 - w1)/(x2 - x1)*(x - x1) + w1
                                    SegmentsZ[i].p2 += (w2 - w1)/(x2 - x1)*(SegmentsZ[i].x2 - x1) + w1
                                    SegmentsY[i].p1 += (w2 - w1)/(x2 - x1)*(x - x1) + w1
                                    SegmentsY[i].p2 += (w2 - w1)/(x2 - x1)*(SegmentsY[i].x2 - x1) + w1

                                    # Calculate the magnitude of the load at the start of the segment
                                    w2 = w1+(w2-w1)/(x2-x1)*(x-x1)
                                    x2 = x

                                # Calculate the axial force at the start of the segment
                                SegmentsZ[i].P1 += (w1 + w2)/2*(x2 - x1)
                                SegmentsY[i].P1 += (w1 + w2)/2*(x2 - x1)

                            elif Direction == 'Fy':

                                # Determine if the load is on this segment
                                if round(x2, 10) > round(x, 10):

                                    # Break up the load and place it on the segment
                                    SegmentsZ[i].w1 += (w2 - w1)/(x2 - x1)*(x - x1) + w1
                                    SegmentsZ[i].w2 += (w2 - w1)/(x2 - x1)*(SegmentsZ[i].x2 - x1) + w1

                                    # Calculate the magnitude of the load at the start of the segment
                                    # This will be used as the 'x2' value for the load prior to the start of the segment
                                    w2 = w1 + (w2 - w1)/(x2 - x1)*(x - x1)
                                    x2 = x

                                # Calculate the shear and moment at the start of the segment due to the load
                                SegmentsZ[i].V1 += (w1 + w2)/2*(x2 - x1)
                                SegmentsZ[i].M1 -= (x1 - x2)*(2*w1*x1 - 3*w1*x + w1*x2 + w2*x1 - 3*w2*x + 2*w2*x2)/6

                            elif Direction == 'Fz':

                                # Determine if the load is on this segment
                                if round(x2, 10) > round(x, 10):

                                    # Break up the load and place it on the segment
                                    SegmentsY[i].w1 += (w2 - w1)/(x2 - x1)*(SegmentsY[i].x1 - x1) + w1
                                    SegmentsY[i].w2 += (w2 - w1)/(x2 - x1)*(SegmentsY[i].x2 - x1) + w1

                                    # Calculate the magnitude of the load at the start of the segment
                                    w2 = w1 + (w2 - w1)/(x2 - x1)*(x - x1)
                                    x2 = x

                                # Calculate the shear and moment at the start of the segment due to the load
                                SegmentsY[i].V1 += (w1 + w2)/2*(x2 - x1)
                                SegmentsY[i].M1 += (x1 - x2)*(2*w1*x1 - 3*w1*x + w1*x2 + w2*x1 - 3*w2*x + 2*w2*x2)/6

                            elif Direction == 'FX' or Direction == 'FY' or Direction == 'FZ':

                                FX, FY, FZ = 0, 0, 0
                                if Direction == 'FX': FX = 1
                                if Direction == 'FY': FY = 1
                                if Direction == 'FZ': FZ = 1
                                T = self.T()[:3, :][:, :3]
                                f1 = T @ array([FX*w1, FY*w1, FZ*w1])
                                f2 = T @ array([FX*w2, FY*w2, FZ*w2])

                                # Determine if the load is on this segment
                                if round(x2, 10) > round(x, 10):

                                    # Break up the load and place it on the segment
                                    SegmentsZ[i].p1 += (f2[0] - f1[0])/(x2 - x1)*(x - x1) + f1[0]
                                    SegmentsZ[i].p2 += (f2[0] - f1[0])/(x2 - x1)*(SegmentsZ[i].x2 - x1) + f1[0]
                                    SegmentsY[i].p1 += (f2[0] - f1[0])/(x2 - x1)*(x - x1) + f1[0]
                                    SegmentsY[i].p2 += (f2[0] - f1[0])/(x2 - x1)*(SegmentsY[i].x2 - x1) + f1[0]

                                    SegmentsZ[i].w1 += (f2[1] - f1[1])/(x2 - x1)*(x - x1) + f1[1]
                                    SegmentsZ[i].w2 += (f2[1] - f1[1])/(x2 - x1)*(SegmentsZ[i].x2 - x1) + f1[1]

                                    SegmentsY[i].w1 += (f2[2] - f1[2])/(x2 - x1)*(SegmentsY[i].x1 - x1) + f1[2]
                                    SegmentsY[i].w2 += (f2[2] - f1[2])/(x2 - x1)*(SegmentsY[i].x2 - x1) + f1[2]

                                    # Calculate the magnitude of the load at the start of the segment
                                    w2 = w1 + (w2 - w1)/(x2 - x1)*(x - x1)
                                    f2 = T @ array([FX*w2, FY*w2, FZ*w2])
                                    x2 = x

                                # Calculate the axial force, shear and moment at the start of the segment
                                SegmentsZ[i].P1 += (f1[0] + f2[0])/2*(x2 - x1)
                                SegmentsY[i].P1 += (f1[0] + f2[0])/2*(x2 - x1)

                                SegmentsZ[i].V1 += (f1[1] + f2[1])/2*(x2 - x1)
                                SegmentsZ[i].M1 -= (x1 - x2)*(2*f1[1]*x1 - 3*f1[1]*x + f1[1]*x2 + f2[1]*x1 - 3*f2[1]*x + 2*f2[1]*x2)/6

                                SegmentsY[i].V1 += (f1[2] + f2[2])/2*(x2 - x1)
                                SegmentsY[i].M1 += (x1 - x2)*(2*f1[2]*x1 - 3*f1[2]*x + f1[2]*x2 + f2[2]*x1 - 3*f2[2]*x + 2*f2[2]*x2)/6

    def _extract_vector_results(self, segments: List, x_array: NDArray[float64], result_name: Literal['moment', 'shear', 'axial', 'torque', 'deflection', 'axial_deflection'], P_delta: bool = False) -> NDArray[float64]:
        """
        Extracts result values at specified locations along a structural member using efficient, 
        vectorized evaluation of piecewise segment functions.

        Assumes:
            - `segments` are ordered from left to right (increasing x).
            - `x_array` is sorted in ascending order.
            - Each `segment` provides a method for evaluating the requested result type.

        Parameters
        ----------
        segments : List
            List of segment objects. Each segment represents a portion of a structural member
            and must have properties `x1`, `x2`, and appropriate result methods (e.g. `moment()`, `Shear()`, etc.).

        x_array : NDArray[float64]
            1D NumPy array of x-coordinates (global positions along the member) at which to evaluate results.

        result_name : Literal
            The type of result to extract. Must be one of:
            'moment', 'shear', 'axial', 'torque', 'deflection', or 'axial_deflection'.

        P_delta : bool, optional
            Whether to include second-order (P-Delta) effects for applicable result types 
            ('moment' and 'deflection'). Default is False.

        Returns
        -------
        NDArray[float64]
            A 2D NumPy array of shape (2, N), where:
                - Row 0 contains the x-locations (same order as x_array, filtered by segment coverage).
                - Row 1 contains the corresponding result values (same order).

        Raises
        ------
        ValueError
            If `result_name` is not a supported option.
        """

        # Prepare storage for results
        segment_results = []  # Stores y-values per segment
        x_results = []        # Stores x-values that belong to each segment

        # Dispatch table maps the result name to the correct evaluation function
        method_map = {
            "moment": lambda s, x: s.moment(x, P_delta),
            "shear": lambda s, x: s.Shear(x),
            "axial": lambda s, x: s.axial(x),
            "torque": lambda s, x: s.Torsion(x),
            "deflection": lambda s, x: s.deflection(x, P_delta),
            "axial_deflection": lambda s, x: s.axial_deflection(x),
        }

        # Lookup the result computation method
        compute_result = method_map.get(result_name)
        if compute_result is None:
            raise ValueError(f"Unsupported result_name: {result_name}")

        idx = 0  # Tracks current position in x_array
        n = x_array.size

        for i, segment in enumerate(segments):

            # For the last segment, include points up to and including x2
            if i == len(segments) - 1:
                filter = (x_array[idx:] >= segment.x1) & (x_array[idx:] <= segment.x2)
            else:
                # For intermediate segments, include points up to but not including x2
                filter = (x_array[idx:] >= segment.x1) & (x_array[idx:] < segment.x2)

            # Count how many x-values fall within this segment
            count = count_nonzero(filter)
            if count == 0:
                continue  # No points to evaluate in this segment

            # Extract the relevant x-values for this segment
            segment_x = x_array[idx:][filter]
            local_x = segment_x - segment.x1  # Convert global x to local segment coordinates

            # Evaluate the selected result at each local x
            segment_y = compute_result(segment, local_x)

            # Store for final output
            x_results.append(segment_x)
            segment_results.append(segment_y)

            # Advance the index so we don't re-check already-processed x values
            idx += count
            if idx >= n:
                break  # All x-values have been processed

        # Assemble full x and y arrays
        all_x = concatenate(x_results)
        all_y = concatenate(segment_results)

        return vstack((all_x, all_y))<|MERGE_RESOLUTION|>--- conflicted
+++ resolved
@@ -39,11 +39,7 @@
     def __init__(self, model: FEModel3D, name: str, i_node: Node3D,
                  j_node: Node3D, material_name: str, section_name: str,
                  rotation: float = 0.0, tension_only: bool = False,
-<<<<<<< HEAD
-                 comp_only: bool = False, shear_deformable: bool = False) -> None:
-=======
-                 comp_only: bool = False, lumped_mass: bool = True) -> None:
->>>>>>> 89ebe06b
+                 comp_only: bool = False, lumped_mass: bool = True, shear_deformable: bool = False) -> None:
         """
         Initializes a new member.
 
@@ -65,13 +61,10 @@
         :type tension_only: bool, optional
         :param comp_only: Indicates if the member is compression-only, defaults to False
         :type comp_only: bool, optional
-<<<<<<< HEAD
         :param shear_deformable: Indicates if the member is shear-deformable (Timoshenko-Ehrenfest Beam Theory), defaults to False
         :type shear_deformable: bool, optional
-=======
         :param lumped_mass: Indicates if the member masses are lumped to the nodes, defaults to True
         :type lumped_mass: bool, optional
->>>>>>> 89ebe06b
         """
         self.name: str = name      # A unique name for the member given by the user
         self.ID: int | None = None        # Unique index number for the member assigned by the program
@@ -109,11 +102,8 @@
         self.Releases: List[bool] = [False, False, False, False, False, False, False, False, False, False, False, False]
         self.tension_only: bool = tension_only  # Indicates whether the member is tension-only
         self.comp_only: bool = comp_only  # Indicates whether the member is compression-only
-<<<<<<< HEAD
-        self.shear_deformable = shear_deformable # Indicates whether the member is shear-deformable
-=======
+        self.shear_deformable: bool = shear_deformable # Indicates whether the member is shear-deformable
         self.lumped_mass: bool = lumped_mass  # Indicates if the member masses are lumped to the nodes
->>>>>>> 89ebe06b
 
         # Members need to track whether they are active or not for any given load combination. They may become inactive for a load combination during a tension/compression-only analysis. This dictionary will be used when the model is solved.
         self.active: Dict[str, bool] = {}  # Key = load combo name, Value = True or False
@@ -159,7 +149,6 @@
         G = self.material.G
         Iy = self.section.Iy
         Iz = self.section.Iz
-        A = self.section.A
         A = self.section.A
         L = self.L()
 
